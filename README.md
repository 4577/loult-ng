La partie client est en HTML/CSS/JS statique et la partie serveur en Python.

# Mise en place

* Installer nginx, python3-scipy, le synthésiseur vocal mbrola, 
espeak, sox (sur gestionnaire de paquet debian):
<<<<<<< HEAD
`sudo apt-get install nginx python3-scipy  python3-autobahn mbrola espeak sox`
* Vous pouvez installer les voix mbrola "à la main" mais c'est plus simple de juste faire
`sudo apt-get install mbrola-{en,es,fr,us}*`
* Installer, via pip3, `pysndfx` et `autobahn`
=======

`sudo apt-get install nginx python3-scipy python3-autobahn mbrola espeak sox mbrola-fr1 mbrola-us1 mbrola-es1 mbrola-de4 python3-venv`

`mkdir -p loult/venv`

`cd loult`

`git clone https://github.com/4577/loult-ng.git`

`python3 -m venv venv`

`source venv/bin/activate`

* Installer le reste des dépendances (`autobahn`, `pysndfx`) avec pip3:

`pip3 install -r requirements.txt`

>>>>>>> 9bfa3018
* Créer un fichier `salt.py` contenant `SALT = 'valeur arbitraire'`
* Configurer nginx avec `loult.conf`, adapter le chemin de $static

`mv loult.conf /etc/nginx/site-available/`

`ln -s /etc/nginx/site-available/ /etc/nginx/site-enabled`

* Lancer `poke.py`

# Détails sur le fonctionnement

* Les joueurs peuvent s'attaquer les uns les autres en lançant la commande
`/attack Taupiqueur`
S'il y a plusieurs pokémons à ce nom dans le chat, on peut rajouter son numéro dans la liste
`/attack Taupiqueur 3`
Ce qui attaquera le 3ème Taupiqueur dans la liste
* On peut paramétrer le "temps de récupération" entre les attaques dans config.py (en seconde)


D'après une œuvre de *@DrEmixam*.
<|MERGE_RESOLUTION|>--- conflicted
+++ resolved
@@ -3,37 +3,33 @@
 # Mise en place
 
 * Installer nginx, python3-scipy, le synthésiseur vocal mbrola, 
-espeak, sox (sur gestionnaire de paquet debian):
-<<<<<<< HEAD
-`sudo apt-get install nginx python3-scipy  python3-autobahn mbrola espeak sox`
-* Vous pouvez installer les voix mbrola "à la main" mais c'est plus simple de juste faire
-`sudo apt-get install mbrola-{en,es,fr,us}*`
-* Installer, via pip3, `pysndfx` et `autobahn`
-=======
-
+espeak, sox (sur gestionnaire de paquet debian), ainsi que les voix mbrola:
 `sudo apt-get install nginx python3-scipy python3-autobahn mbrola espeak sox mbrola-fr1 mbrola-us1 mbrola-es1 mbrola-de4 python3-venv`
 
-`mkdir -p loult/venv`
+* Clonez le lou sur votre propre machine
+```bash
+mkdir -p loult/venv
+cd loult
+git clone https://github.com/4577/loult-ng.git
+```
 
-`cd loult`
-
-`git clone https://github.com/4577/loult-ng.git`
-
-`python3 -m venv venv`
-
-`source venv/bin/activate`
+* Créez un petit venv installer les dépendances du lou dedans
+```bash
+python3 -m venv venv
+source venv/bin/activate
+```
 
 * Installer le reste des dépendances (`autobahn`, `pysndfx`) avec pip3:
 
 `pip3 install -r requirements.txt`
 
->>>>>>> 9bfa3018
 * Créer un fichier `salt.py` contenant `SALT = 'valeur arbitraire'`
 * Configurer nginx avec `loult.conf`, adapter le chemin de $static
 
-`mv loult.conf /etc/nginx/site-available/`
-
-`ln -s /etc/nginx/site-available/ /etc/nginx/site-enabled`
+```bash
+mv loult.conf /etc/nginx/site-available/
+ln -s /etc/nginx/site-available/ /etc/nginx/site-enabled
+```
 
 * Lancer `poke.py`
 
