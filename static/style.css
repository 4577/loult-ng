@font-face {
	font-family: "PokemonGB";
	src: url("/fonts/PokemonGB.eot") format("eot");
	src: url("/fonts/PokemonGB.ttf") format("truetype"), 
	url("/fonts/PokemonGB.woff") format("woff"), 
	url("/fonts/PokemonGB.woff2") format("woff2"); 
	font-weight: normal;
	font-style: normal;
}
@font-face {
	font-family: "Open Sans";
	src: url("/fonts/OpenSans-Regular.woff2?v=1.101") format("woff2"), 
	     url("/fonts/OpenSans-Regular.woff?v=1.101") format("woff"),
	     url("/fonts/OpenSans-Regular.eot?v=1.101") format("eot");
	font-weight: normal;
	font-style: normal;
}

::-webkit-scrollbar-track, ::-webkit-scrollbar, ::-webkit-scrollbar-thumb {
	border: 4px solid #f9f9f9;
}

::-webkit-scrollbar-track {
	background-color: #f9f9f9;
}

::-webkit-scrollbar, ::-webkit-scrollbar-thumb {
	background-color: #DDD;
}
#chat::-webkit-scrollbar { width: 0 !important }

html, body, header, main, footer, div, i, ul, li, select, input {
	transition: background-color 200ms linear;
	box-sizing: border-box;
	padding: 0;
	margin: 0;
}

input, select, option {
	font-family: inherit;
	font-weight: inherit;
}

i {
	-webkit-user-select: none;
	-moz-user-select: none;
	-ms-user-select: none;
	user-select: none;
}

html, body, header, main, footer {
	display: -webkit-box;
	display: -ms-flexbox;
	display: -webkit-flex;
	display: flex;
	-webkit-box-flex: 1;
	-webkit-flex: 1;
	-ms-flex: 1;
	flex: 1;
}
 
html, body {
	-webkit-box-orient: vertical;
	-webkit-box-direction: normal;
	-ms-flex-direction: column;
	flex-direction: column;
	font-family: Verdana, 'DejaVu Sans', 'Bitstream Vera Sans', Geneva, sans-serif;
	font-size: 15px;
	background: #f9f9f9;
	max-height: 100%;
	height: 100%;
	width: 100%;
	color: #333;
}

header, footer {
	max-height: 50px;
	height: 50px;
	z-index: 25;
}

header, #window > div:first-child {
	background: linear-gradient(to bottom, #EEE 0%, #FFF 100%);
}

header {
	padding-right: 200px;
}

header > div {
	width: 182px;
	height: 75px;
	margin: 5px auto 0;
	background: url("/img/logo_in.svg") no-repeat;
	background-size: 182px 75px !important;
}

header > div > img {
	opacity: 0;
	width: 182px;
	height: 75px;
	-webkit-animation: 2s ease-out 10s 1 forwards running opacityin;
	animation: 2s ease-out 10s 1 forwards running opacityin;
}

@-webkit-keyframes opacityin {
	0% { opacity: 0; }
	100% { opacity: 1; }
}
@keyframes opacityin {
	0% { opacity: 0; }
	100% { opacity: 1; }
}

footer {
	background: linear-gradient(to bottom, #FFF 0%, #EEE 100%);
}

footer > div > .icon:nth-of-type(3):hover > img:first-of-type {
	display: none;
}

footer > div {
	height: 100%;
	width: 200px;
	border-left: 2px solid #BBB;
	display: -webkit-box;
	display: -ms-flexbox;
	display: -webkit-flex;
	display: flex;
	-webkit-box-orient: horizontal;
	-webkit-box-direction: normal;
	-ms-flex-direction: row;
	flex-direction: row;
	-webkit-box-align: center;
	-ms-flex-align: center;
	align-items: center;
	-webkit-box-pack: justify;
	-ms-flex-pack: justify;
	justify-content: space-between;
}

footer > div > i {
	-webkit-box-flex: 1;
	-webkit-flex: 1;
	-ms-flex: 1;
	flex: 1;
	text-align: center;
	padding: 13px 10px;
}

footer > div > i:not(:first-child) {
	border-left: 2px solid #BBB;
}

footer > div > i:hover {
	background: #EEE;
}

main {
	z-index: 20;
	min-width: 0;
	min-height: 0;
	height: 100%;
	border-top: 2px solid #BBB;
	border-bottom: 2px solid #BBB;
	display: -webkit-box;
	display: -ms-flexbox;
	display: -webkit-flex;
	display: flex;
}

#input {
	-webkit-box-flex: 1;
	-webkit-flex: 1;
	-ms-flex: 1;
	flex: 1;
	height: 50px ;
	font-size: 30px;
	padding: 5px 10px;
	outline: 0;
	border: 0;
	min-width: 0;
	background: #f9f9f9;
}

#chat {
	-webkit-box-flex: 1;
	-webkit-flex: 1;
	-ms-flex: 1;
	flex: 1;
	overflow-y: scroll;
	z-index: 20;
}

#chat > div {
	display: -webkit-box;
	display: -ms-flexbox;
	display: -webkit-flex;
	display: flex;
	-webkit-box-orient: horizontal;
	-webkit-box-direction: normal;
	-ms-flex-direction: row;
	flex-direction: row;
	-webkit-box-pack: justify;
	-ms-flex-pack: justify;
	justify-content: space-between;
	padding: 5px 0;
	position: relative;
}

#chat > div > :not(:nth-child(2)) {
	white-space: nowrap;
	width: 70px;
}

#chat > div > div:last-child {
	font-family: monospace;
	padding-right: 5px;
	text-align: right;
	line-height: 24px;
	font-size: 11px;
}

#chat > div > :first-child {
	margin: 0 10px;
	text-align: center;
}

#chat > div > div:first-child {
	background-color: #DDD;
	border-radius: 99px;
	position: relative;
	overflow: hidden;
	height: 70px;
	border-right: 2px solid rgba(0, 0, 0, 0.5);
	border-bottom: 2px solid rgba(0, 0, 0, 0.5);	
}

#chat > div > div:first-child > img {
	position: absolute;
	margin: auto;
	display: none;
}

#chat > div > div:first-child > img:nth-child(1) {
	top: auto;
	left: 4px;
	right: auto;
	bottom: 6px;
}

#chat > div > div:first-child > img:not(:first-child), ul > li > div > div:first-child > div > img {
	top: -100%;
	left: -100%;
	right: -100%;
	bottom: -100%;
}

#chat > div > :nth-child(2) {
	-webkit-box-flex: 1;
	-webkit-flex: 1;
	-ms-flex: 1;
	flex: 1;
	overflow: hidden;
	word-break: keep-all;
}

#chat > div > div > div {
	padding: 5px;
}

#chat > div > :nth-child(2) > div:not(:first-child) {
	color: #333;
}

#chat > .msg > :nth-child(3) {
	color: #999;
}

ul {
	width: 200px;
	height: 100%;
	border-left: 2px solid #BBB;
	overflow-x: hidden;
	overflow-y: scroll;
	background: #f9f9f9;
}

ul > li {
	background-position: left 4px bottom 6px;
	background-repeat: no-repeat;
	padding-left: 40px;
	line-height: 36px;
	width: 180px;
	height: 36px;
	display: -webkit-box;
	display: -ms-flexbox;
	display: -webkit-flex;
	display: flex;
	-ms-flex-pack: justify;
	justify-content: space-between;
	cursor: pointer;
}

ul > li > i {
	margin: 1px 0;
	padding: 6px 5px;
	color: #333;
}

a {
	color: #06A;
	text-decoration: none;
}

audio + a {
	margin-left: 5px;
}

a:hover, li > i:hover, footer i:hover, #window input:hover, #window label:hover, select:hover {
	cursor: pointer;
}

/* à refaire */
input[type=range]#volrange::-webkit-range-track, input[type=range]#volrange::-moz-range-track ; input[type=range]#volrange::-ms-track 
input[type=range]#volrange::-webkit-slider-thumb {
	color: red!important;
	background: white!important;            
}



ul > li:hover > div {
	display: block;
}

ul > li > div {
	z-index: 25;
	color: #333;
	display: none;
	position: absolute;
	top: 57px;
	right: 222px;
	width: 400px;
	font-size: 11px;
	background: linear-gradient(to bottom, rgba(0, 0, 0, 0) 0%, rgba(0, 0, 0, 0) 35px, #f9f9f9 35px, #f9f9f9 100%);
	display: none!important;
}

ul > li > div > div:first-child {
	font-size: 20px;
	line-height: 30px;
	padding-bottom: 10px;
	text-align: center;
}

ul > li > div > div:first-child > div {
	background-color: #DDD;
	border-radius: 99px;
	overflow: hidden;
	height: 70px;
	width: 70px;
	position: relative;
	display: inline-block;
	border-right: 2px solid rgba(0, 0, 0, 0.5);
	border-bottom: 2px solid rgba(0, 0, 0, 0.5);	
}

ul > li > div > div:first-child > div > img {
	position: absolute;
	display: block;
	margin: auto;
}

ul > li > div > div:last-child {
	padding: 5px 10px;
	line-height: 25px;
	border: 2px solid #BBB;
	border-top: 0;
}

ul > li > div > div:last-child > i {
	position: relative;
	top: 3px;
	font-size: 15px;
	margin-right: 5px;
}

.backlog {
	-webkit-filter: blur(1px);
	-moz-filter: blur(1px);
	-o-filter: blur(1px);
	-ms-filter: blur(1px);
	filter: blur(1px);
}

.log, .log > div > div {
	color: #3C3 !important;
	border-color: #3C3;
}

.part, .part > div > div {
	color: #1AC !important;
	border-color: #1AC;
}

.kick, .kick > div > div {
	color: #F33 !important;
	border-color: #F33;
}

.me > div > div {
	color: inherit !important;
}

.log, .part, .me, .kick {
	text-align: center;
}

.bot > :nth-child(2) {
	font-style: italic;
}

.spoiler, .spoiler * {
	-webkit-filter: blur(3px);
	-moz-filter: blur(3px);
	-o-filter: blur(3px);
	-ms-filter: blur(3px);
	filter: blur(3px);
}

.spoiler:hover, .spoiler:hover * {
	-webkit-filter: blur(0px);
	-moz-filter: blur(0px);
	-o-filter: blur(0px);
	-ms-filter: blur(0px);
	filter: blur(0px);
}

.greentext {
	color: #792;
	font-family: monospace;
}

.pinktext {
	color: #F6F;
}

#close:hover {
	background: #F33 !important;
}

#underlay {
	position: fixed;
	opacity: 0.025;
	z-index: 10;
	top: 50px;
	left: 0;
	right: 200px;
	bottom: 50px;
	background-position: center center;
	background-repeat: no-repeat;
	filter: invert(50%) brightness(0%);
}

.pulse {
	-webkit-animation: pulse 200ms forwards;
	animation: pulse 200ms forwards;
}

@-webkit-keyframes pulse {
	50% { opacity: 0.1; }
	100% { opacity: 0.025; }
}
@keyframes pulse {
	50% { opacity: 0.1; }
	100% { opacity: 0.025; }
}

.blur-in {
	-webkit-animation: blurin 500ms forwards;
	animation: blurin 500ms forwards;
}

@-webkit-keyframes blurin {
	0% { -webkit-filter: blur(0px); -moz-filter: blur(0px); -o-filter: blur(0px); -ms-filter: blur(0px); filter: blur(0px); }
	100% { -webkit-filter: blur(3px); -moz-filter: blur(3px); -o-filter: blur(3px); -ms-filter: blur(3px); filter: blur(3px); }
}
@keyframes blurin {
	0% { -webkit-filter: blur(0px); -moz-filter: blur(0px); -o-filter: blur(0px); -ms-filter: blur(0px); filter: blur(0px); }
	100% { -webkit-filter: blur(3px); -moz-filter: blur(3px); -o-filter: blur(3px); -ms-filter: blur(3px); filter: blur(3px); }
}

#overlay {
	display: none;
	z-index: 30;
}

#cover {
	position: absolute;
	top: 0;
	left: 0;
	right: 0;
	bottom: 0;
	background: rgba(0, 0, 0, 0.3);
}

#window {
	position: absolute;
	top: 0;
	left: 0;
	right: 0;
	bottom: 0;
	width: 680px;
	height: 540px;
	margin: auto;
	line-height: 1.5em;
	font-size: 20px;
	background: #f9f9f9;
	border: 2px solid #BBB;
	background: rgba(0,0,0,.8) !important;
	border-radius: 50px;
}

#window > div:first-child {
	border-bottom: 2px solid #BBB;
	padding: 40px;
	padding-left: 50px;
	padding-bottom: 30px;
	height: 40px;
	display: -webkit-box;
	display: -ms-flexbox;
	display: -webkit-flex;
	display: flex;
	-ms-flex-pack: justify;
	justify-content: space-between;
}

#window > div:last-child {
	position: absolute;
	left: 0;
	right: 0;
	padding: 10px 0;
}

#window > div:last-child > div {
	height: 42px; 
	padding: 10px 115px;
}

#window > div:last-child > div:nth-last-child(-n+2) {
	text-align: center;
}

#window > div:last-child a {
	text-decoration: underline;
}

#window > div:last-child label {
	display: inline-block;
	padding: 0 10px;
	/*min-width: 80px;*/
	width: 150px;
}

#window > div:last-child span {
	display: inline-block;
	width: 165px;
	margin: 0 10px;
	/*text-align: right;*/
	white-space: nowrap;
}

.option{
	text-align: left;
}

.option > select:last-child, .option > span:last-child, .option > label:last-child {
	text-align: right;
	float: right;
	padding: 0 10px;
}

input[type=range] {
	vertical-align: middle;
	margin-left: 5px;
	width: 170px;
}

select {
	background: #f9f9f9;
	font-size: 20px;
	border: none;
	outline: 0;
}

#close {
	cursor: pointer;
	text-align: center;
	padding: 7px;
	background: #EEE;
	border-left: 2px solid #BBB;
}

@media screen and (max-width: 680px) {
	head {
		padding-right: 0;
	}

	footer {
		height: 100px;
		max-height: 100px;
	}

	footer > div {
		-webkit-flex-wrap: wrap;
		flex-wrap: wrap;
		width: 100px;
	}

	footer > div > i:nth-child(odd) {
		border-left: 0;
	}

	footer > div > i:nth-child(-n+2) {
		border-bottom: 2px solid #BBB;
	}

	#input {
		height: auto;
		padding: 10px;
		font-size: 40px;
	}

	ul {
		z-index: 25;
		position: absolute;
		right: 0;
		top: 50px;
		bottom: 125px;
		height: auto;
		width: 0px;
		border-top: 2px solid #BBB;
		border-bottom: 2px solid #BBB;
	}

	#window {
		max-height: none;
		width: auto;
		height: auto;
		overflow: auto;
		bottom: 125px;
	}

	#window > div:last-child {
		top: 80px;
	}

	#window > div:last-child, select {
		font-size: 16px;
	}

	#window > div:last-child > div {
		padding: 10px;
		margin: 0 auto;
	}

	#window > div:last-child span {
		width: 115px;
	}

	#window > div:last-child label {
		min-width: 60px;
		width: 60px;
	}

	#underlay {
		right: 0;
	}
		.tooltip {
		display: none!important;
		visibility: hidden!important;
		color: black;
	}
	.tooltiptext { 
		visibility: hidden!important; 
	}
}

.comic {
	font-family: 'Comic Sans MS', 'Comic Sans', cursive;
	font-weight: bold;
}

.mono {
	font-family: monospace;
}

.compact #chat > div > div:first-child > img:nth-child(1), .cozy #chat > div > div:first-child > img:nth-child(2), .fat #chat > div > div:first-child > img:nth-child(3) {
	display: block;
}

.compact #chat > div > :first-child {
	width: 40px;
	max-width: 40px;
	max-height: 40px;
}

.fat #chat {
	padding-left: 4px;
}

.fat #chat > div > div:first-child {
	position: absolute;
	top: 0;
	width: 100%;
	height: 100%;
	margin: 0;
	border: 0;
	border-radius: 0;
	opacity: 0.1;
	z-index: 21;
	background: transparent !important;
}

.fat #chat > div:not(:first-child) {
	border-top: 2px solid #999;
	border-color: inherit;
}

.fat #chat > div > :nth-child(2) {
	padding-left: 1px;
	z-index: 24;
}

.fat #underlay {
	display: none;
}

.fat #chat > div > :nth-child(2) > div:not(:first-child) {
	color: inherit !important;
}

.console #chat > div > i, .console #chat > div > div:first-child, .console #chat > div > div:first-child > img {
	display: none;
}

.console #chat > div > div:nth-child(2) {
	text-align: left !important;
	padding-left: 5px;
}

.console #chat > div.msg > div:nth-child(2) > div:first-child {
	float: left;
	height: 100%;
}

.console #chat > div.msg > div:nth-child(2) > div:first-child::after {
	content: ':';
	padding-left: 5px;
}

.console #chat > div {
	padding: 0;
}

.console #chat > div > div:last-child {
	line-height: inherit;
	font-size: inherit;
}

.blue main, .blue ul, .blue footer > div, .blue #window, .blue #window > div:first-child {
	border-color: #0074d9;
}

.blue header, .blue #window > div:first-child, .blue footer > div > i, .blue footer, .blue #close {
	background: #0074d9;
}

.blue footer > div > i, .blue #close, .blue #window > div:first-child {
	color: #EEE;
}

.blue footer > div > i {
	border-color: #EEE;
}

.blue ul > li > i {
	color: #333;
}

.blue #close {
	padding: 5px;
	border-radius: 99px;
	border: 2px solid #DDD;
}

.blue #close:hover {
	background: #0074d9 !important;
	opacity: 0.8;
}

.pink main, .pink ul, .pink footer > div, .pink #window, .pink #window > div:first-child {
	border-color: #F09;
}

.pink header, .pink #window > div:first-child, .pink footer > div > i, .pink footer, .pink #close {
	background: #F09;
}

.pink footer > div > i, .pink #close, .pink #window > div:first-child {
	color: #EEE;
}

.pink #close {
	padding: 5px;
	border-radius: 99px;
	border: 2px solid #DDD;
}

.pink #close:hover {
	background: #F09 !important;
	opacity: 0.8;
}

.pink, .pink ul, .pink #window, .pink #input, .pink select {
	background: #FCE;
	color: #F09;
}

.pink ::-webkit-scrollbar-track {
	background-color: #FCE;
}

.pink ::-webkit-scrollbar, .pink ::-webkit-scrollbar-thumb {
	background-color: #F09;
}

.pink ::-webkit-scrollbar-track, .pink ::-webkit-scrollbar, .pink ::-webkit-scrollbar-thumb {
	border-color: #FCE;
}

.night #chat > div > :nth-child(2) > div:not(:first-child), .night ul > li > div > div {
	color: #EEE;
}

.night, .night ul, .night #window, .night #input, .night select {
	background: #222;
	color: #EEE;
}

.night ul > li > i, .night select, .night footer > div > i {
	color: #DDD;
}

.night #close, .night #chat > div > div:first-child, .night ul > li > div > div:first-child > div {
	background-color: #505151;
}

.night footer > div > .icon:hover { background-color: #111; }

.night main, .night #window > div:first-child, .night footer > div, .night footer > div > i, .night ul, .night #close, .night #window, .night ul > li > div > div:last-child {
	border-color: #111;
}

.night header, .night #window > div:first-child {
	background: linear-gradient(to bottom, #111 0%, #333 100%);
}

.night footer {
	background: linear-gradient(to bottom, #333 0%, #111 100%);
}

.night ul > li > div {
	background: linear-gradient(to bottom, rgba(0, 0, 0, 0) 0%, rgba(0, 0, 0, 0) 35px, #222 35px, #222 100%);
}

.night #underlay {
  -webkit-filter: invert(50%) brightness(200%);
  filter: invert(50%) brightness(200%);
}

.night ::-webkit-scrollbar-track {
	background-color: #222;
}

.night ::-webkit-scrollbar, .night ::-webkit-scrollbar-thumb {
	background-color: #333;
}

.night ::-webkit-scrollbar-track, .night ::-webkit-scrollbar, .night ::-webkit-scrollbar-thumb {
	border-color: #222;
}

.poker.cozy #chat > div > div:first-child {
	border: 10px solid #FFF;
}

.poker.compact #chat > div > div:first-child {
	border: 5px solid #FFF;
}

.poker #chat > div > div:first-child > img:nth-child(1) {
	left: 0;
	bottom: 3px;
}

.poker #chat > div > div:first-child {
	background-color: #111 !important;
}

.poker #chat > div:nth-child(odd) > div:first-child {
	border-left-color: inherit;
	border-right-color: inherit;
}

.poker #chat > div:nth-child(even) > div:first-child {
	border-top-color: inherit;
	border-bottom-color: inherit;
}

.flip #chat, .flip ul {
	transform: rotate(180deg);
	direction: rtl;
	padding: 5px;
	border: 0;
}

.omg #underlay {
	background-image: url("/img/logo_shiny.svg") !important;
	background-size: 90%
}

.omg header {
	display: none;
}

.omg main {
	border-top: 0;
}

.retro {
	-webkit-filter: grayscale(100%);
	filter: grayscale(100%);
}

.drukqs {
	-webkit-animation: fader 30s infinite;
	animation: fader 30s infinite;
}

.icon { 
	display: inline-block; 
	width: 49px; 
	height: 49px; 
	margin: 0; 
	padding: 0; 
	border: 0;
	overflow: hidden; 
}
.icon img { 
	margin: 8px; 
	transition: 0.1s;
}
.icon:hover > img {
    transform: scale(1.15);
}				
.tooltiptext {
  font-family: "PokemonGB";
  font-size: 10px;
  visibility: hidden;
  text-transform: uppercase;
  letter-spacing: 1px; 
  color: #fff;  
  width: 178px;
  height: 10px;					  
  /* Position du tooltip */
  position: absolute;
  bottom: 80px;
  right: 0;
  text-align: left;
  z-index: 1;
}
.icon:hover .tooltiptext {
  visibility: visible;
}

@-webkit-keyframes fader {
	0% { -webkit-filter: hue-rotate(0deg); filter: hue-rotate(0deg); }
	50% { -webkit-filter: hue-rotate(180deg); filter: hue-rotate(180deg); }
	100% { -webkit-filter: hue-rotate(360deg); filter: hue-rotate(360deg); }
}
@keyframes fader {
	0% { -webkit-filter: hue-rotate(0deg); filter: hue-rotate(0deg); }
	50% { -webkit-filter: hue-rotate(180deg); filter: hue-rotate(180deg); }
	100% { -webkit-filter: hue-rotate(360deg); filter: hue-rotate(360deg); }
}

/***** bibw *****/ 

body.bibw {
	  background : -moz-linear-gradient(99% 50% -180deg,rgba(42, 82, 152, 1) 0%,rgba(36, 70, 132, 1) 4.12%,rgba(29, 54, 105, 1) 11%,rgba(23, 41, 83, 1) 18.89%,rgba(18, 31, 66, 1) 28.13%,rgba(14, 24, 55, 1) 39.54%,rgba(13, 20, 48, 1) 55.55%,rgba(12, 19, 46, 1) 100%);
  background : -webkit-linear-gradient(-180deg, rgba(42, 82, 152, 1) 0%, rgba(36, 70, 132, 1) 4.12%, rgba(29, 54, 105, 1) 11%, rgba(23, 41, 83, 1) 18.89%, rgba(18, 31, 66, 1) 28.13%, rgba(14, 24, 55, 1) 39.54%, rgba(13, 20, 48, 1) 55.55%, rgba(12, 19, 46, 1) 100%);
  background : -webkit-gradient(linear,99% 50% ,1.42% 50% ,color-stop(0,rgba(42, 82, 152, 1) ),color-stop(0.0412,rgba(36, 70, 132, 1) ),color-stop(0.11,rgba(29, 54, 105, 1) ),color-stop(0.1889,rgba(23, 41, 83, 1) ),color-stop(0.2813,rgba(18, 31, 66, 1) ),color-stop(0.3954,rgba(14, 24, 55, 1) ),color-stop(0.5555,rgba(13, 20, 48, 1) ),color-stop(1,rgba(12, 19, 46, 1) ));
  background : -o-linear-gradient(-180deg, rgba(42, 82, 152, 1) 0%, rgba(36, 70, 132, 1) 4.12%, rgba(29, 54, 105, 1) 11%, rgba(23, 41, 83, 1) 18.89%, rgba(18, 31, 66, 1) 28.13%, rgba(14, 24, 55, 1) 39.54%, rgba(13, 20, 48, 1) 55.55%, rgba(12, 19, 46, 1) 100%);
  background : -ms-linear-gradient(-180deg, rgba(42, 82, 152, 1) 0%, rgba(36, 70, 132, 1) 4.12%, rgba(29, 54, 105, 1) 11%, rgba(23, 41, 83, 1) 18.89%, rgba(18, 31, 66, 1) 28.13%, rgba(14, 24, 55, 1) 39.54%, rgba(13, 20, 48, 1) 55.55%, rgba(12, 19, 46, 1) 100%);
  -ms-filter: "progid:DXImageTransform.Microsoft.gradient(startColorstr='#2A5298', endColorstr='#0C132E' ,GradientType=0)";
  background : linear-gradient(270deg, rgba(42, 82, 152, 1) 0%, rgba(36, 70, 132, 1) 4.12%, rgba(29, 54, 105, 1) 11%, rgba(23, 41, 83, 1) 18.89%, rgba(18, 31, 66, 1) 28.13%, rgba(14, 24, 55, 1) 39.54%, rgba(13, 20, 48, 1) 55.55%, rgba(12, 19, 46, 1) 100%);
  filter: progid:DXImageTransform.Microsoft.gradient(startColorstr='#2A5298',endColorstr='#0C132E' , GradientType=1);
}

.bibw #chat {
	margin-left: 25px;
}

.bibw > main > #userlist {
	margin-right: 25px;
}

.bibw #chat > div > :nth-child(2) > div:not(:first-child), .bibw ul > li > div > div {
	color: #eaeaea;
}
.bibw #chat > div > :nth-child(2) .greentext {
	color: #154DFF;
}

.bibw, .bibw ul, .bibw #window, .bibw #input, .bibw select {
	background: #222;
	color: #EEE;

}
.bibw ul > li:first-of-type {
	margin-top: 30px;
}

.bibw ul > li > i, .bibw select, .bibw footer > div > i {
	color: #DDD;
	margin-right: 5px;
}

.bibw #close, .bibw #chat > div > div:first-child, .bibw ul > li > div > div:first-child > div {
	background: none !important;
	border: none;
}

.bibw main, .bibw #window > div:first-child, .bibw footer > div, .bibw footer > div > i, .bibw ul, .bibw #close, .bibw #window, .bibw ul > li > div > div:last-child {
	border: none!important;
	background: none;
}

.bibw header {
    background: none!important;
    position: absolute;
    width: 100%;
    padding-top: 15px;
}

.bibw footer {
	background: none !important;
	margin-bottom: 20px;
    margin-right: 0;
}

.bibw ul > li > div {
	background: linear-gradient(to bottom, rgba(0, 0, 0, 0) 0%, rgba(0, 0, 0, 0) 35px, #222 35px, #222 100%);
}

.bibw #underlay {
  -webkit-filter: invert(50%) brightness(100%);
  filter: invert(50%) brightness(100%);
  background-size: 25%;
}

.bibw ::-webkit-scrollbar-track {
	background-color: rgba(0,0,0,0); display: none;
}

.bibw ::-webkit-scrollbar, .bibw ::-webkit-scrollbar-thumb {
    background-color: rgba(0,0,0,0);
    color: white;
}

.bibw ::-webkit-scrollbar-track, .bibw ::-webkit-scrollbar, .bibw ::-webkit-scrollbar-thumb {
	border-color: #222;
	border: 0;
}

.bibw > footer#foot > input { 
	background: #0C0C0C; 
	border-radius: 50px; 
	font-family: "PokemonGB";    
	font-size: 16px !important;
	line-height: 50px;
	margin-right: 10px;
    margin-left: 25px;
    padding: 5px 25px;
}

.bibw #chat > div > div:last-child {
	color: #9AD5D8!important;
	opacity: 0;
    font-size: 10px;
    padding-right: 17px;
}	
.bibw footer > div {
	margin-right: 20px;
}

.bibw #chat > div > div:first-child > img:nth-child(1) {
	display: block;
	width: 100%;
	height: 100%;
	top: -15px;
    image-rendering: crisp-edges;
    margin-left: -2px;
}

/* targeting crhome */

@media screen and (-webkit-min-device-pixel-ratio:0) and (min-resolution:.001dpcm) {
    .bibw #chat > div > div:first-child > img:nth-child(1) {
		image-rendering: pixelated;
    }
}

/* targeting microsoft edge */

@supports (-ms-ime-align:auto) {
    .bibw #chat > div > div:first-child > img:nth-child(1) {
		image-rendering: pixelated;
    }
}


.bibw #chat > div > div > div {
	padding: 4px;
}

.bibw #chat > div > :first-child {
    width: 64px;
    max-width: 64px;
    max-height: 64px;
    text-align: center;
    border-radius: 0;
}

.bibw footer > div > .icon {
	border-radius: 50px;
}

.bibw footer > div > .icon:hover {
	background-color: #9AD5D8;
}
.bibw #overlay > #cover {
	background: rgba(0, 0, 0, .66);
}

.pokeball {
	width: 17px;
	height: 17px;
}
.sword {
	width: 25px;
	height: 25px;
	right: 225px;
	position: absolute;
	padding-top: 7px;
	display: none;
	z-index: 999;
}

ul > li > span:hover + .sword {
	display: block;
}

.bibw main #chat div > a {
	color: #1AC;
}

.bibw >  #main > #chat > .part > div > div {
	color: #9AD5D8!important;
}
.bibw >  #main > #chat > div:first-of-type {
    padding-top: 120px;
}

.bibw > main {
	font-family: "Open Sans";
<<<<<<< HEAD
	font-size: 17px;
}

#inventory_display {
    position: absolute;
    bottom: 100px;
    right: 0;
    opacity: 0;
    background-color: black;
    vertical-align: middle;
    color: #fff;
    text-align: center;
    border-radius: 15px;
    min-width: 200px;
    padding: 15px;
    margin-right: 150px;
    z-index: 2;
}

#chest:hover > #inventory_display {
    opacity: 1;
}

#inventory_display::after {
  content: " ";
  position: absolute;
  top: 100%; /* At the bottom of the tooltip */
  left: 75%;
  margin-left: -10px;
  border-width: 15px;
  border-style: solid;
  border-color: black transparent transparent transparent;
}

.item {
    position: relative;
    vertical-align: middle;
    clear: right;
}

.item img {
    width: 30px;
    vertical-align: middle;
    display: inline-block;
    transition: none;
    transform: none;
=======
	font-size: 16px;
>>>>>>> c17ed56a
}<|MERGE_RESOLUTION|>--- conflicted
+++ resolved
@@ -1187,7 +1187,6 @@
 
 .bibw > main {
 	font-family: "Open Sans";
-<<<<<<< HEAD
 	font-size: 17px;
 }
 
@@ -1234,7 +1233,4 @@
     display: inline-block;
     transition: none;
     transform: none;
-=======
-	font-size: 16px;
->>>>>>> c17ed56a
 }