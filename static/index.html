--- conflicted
+++ resolved
@@ -1,68 +1,64 @@
-<!DOCTYPE html>
-<html>
-	<head>
-		<title>Lou.lt &bull; clone</title>
-		<meta charset="utf-8">
-		<meta name="description" content="Un clone de Lou.lt, le célèbre t'chat Pokémon.">
-		<meta name="viewport" content="width=device-width, initial-scale=0.7">
-		<link rel="icon" type="image/x-icon" href="/favicon.ico" />
-		<link rel="stylesheet" href="/style.css">
-		<script src="/script.js"></script>
-	</head>
-	<body>
-		<header id="head">
-			<span>
-<<<<<<< HEAD
-				<img src="./img/logo.svg" alt="Lou.lt" id="Lou.lt">
-=======
-				<img src="/img/logo.svg" alt="Lou.lt" id="Lou.lt">
->>>>>>> 487a5e49
-			</span>
-			<div id="sidebtns">
-				<select id="lang">
-					<option value="fr">FR</option>
-					<option value="en">EN</option>
-					<option value="es">ES</option>
-					<option value="de">DE</option>
-				</select>
-				<img src="/img/speaker.png" alt="Son" id="speaker">
-				<img src="/img/gear.png" alt="Réglages" id="gear">
-				<img src="/img/users.png" alt="Utilisateurs" id="userswitch">
-			</div>
-		</header>
-		<main id="main">
-			<div id="chat">
-				<div id="chatbox">
-					<table id="chattbl">
-					</table>
-				</div>
-				<div id="chatentry">
-					<input autofocus placeholder="Message ou attaque avec '/attack <pokémon>'" id="input" maxlength="500">
-				</div>
-			</div>
-			<div id="userlist">
-				<div id="wrap">
-					<table id="usertbl">
-					</table>
-				</div>
-			</div>
-		</main>
-		<div id="overlay">
-			<div id="cover"></div>
-			<div id="window">
-				<div id="prefsttl">
-					Préférences
-					<div id="close">×</div>
-				</div>
-				<div id="prefs">
-					<div>Volume : <input type="range" value="100" id="volrange"></div>
-					<div><input type="checkbox" id="dt"><label for="dt">Date</label><input type="checkbox" id="hr"><label for="hr">Heure</label></div>
-					<div><input type="checkbox" id="right"><label for="right">Aligner les Pokémons à droite</label></div>
-					<!--<div><input type="button" value="Supprimer mon cookie" id="ckwipe"></div>-->
-					<div><a href="http://underfoule.xyz/loult/dico-louspeak.html" target="_blank">Dictionnaire louspeak</a></div>
-					<div><a href="https://github.com/4577/loult-ng" target="_blank">Code source du site</a></div>
-				</div>
-			</div>
-		</div>
-	</body>
-</html>
+<!DOCTYPE html>
+<html>
+	<head>
+		<title>Lou.lt &bull; clone</title>
+		<meta charset="utf-8">
+		<meta name="description" content="Un clone de Lou.lt, le célèbre t'chat Pokémon.">
+		<meta name="viewport" content="width=device-width, initial-scale=0.7">
+		<link rel="icon" type="image/x-icon" href="/favicon.ico" />
+		<link rel="stylesheet" href="/style.css">
+		<script src="/script.js"></script>
+	</head>
+	<body>
+		<header id="head">
+			<span>
+				<img src="/img/logo.svg" alt="Lou.lt" id="Lou.lt">
+			</span>
+			<div id="sidebtns">
+				<select id="lang">
+					<option value="fr">FR</option>
+					<option value="en">EN</option>
+					<option value="es">ES</option>
+					<option value="de">DE</option>
+				</select>
+				<img src="/img/speaker.png" alt="Son" id="speaker">
+				<img src="/img/gear.png" alt="Réglages" id="gear">
+				<img src="/img/users.png" alt="Utilisateurs" id="userswitch">
+			</div>
+		</header>
+		<main id="main">
+			<div id="chat">
+				<div id="chatbox">
+					<table id="chattbl">
+					</table>
+				</div>
+				<div id="chatentry">
+					<input autofocus placeholder="Message ou attaque avec '/attack <pokémon>'" id="input" maxlength="500">
+				</div>
+			</div>
+			<div id="userlist">
+				<div id="wrap">
+					<table id="usertbl">
+					</table>
+				</div>
+			</div>
+		</main>
+		<div id="overlay">
+			<div id="cover"></div>
+			<div id="window">
+				<div id="prefsttl">
+					Préférences
+					<div id="close">×</div>
+				</div>
+				<div id="prefs">
+					<div>Volume : <input type="range" value="100" id="volrange"></div>
+					<div><input type="checkbox" id="dt"><label for="dt">Date</label><input type="checkbox" id="hr"><label for="hr">Heure</label></div>
+					<div><input type="checkbox" id="right"><label for="right">Aligner les Pokémons à droite</label></div>
+					<!--<div><input type="button" value="Supprimer mon cookie" id="ckwipe"></div>-->
+					<div><a href="http://underfoule.xyz/loult/dico-louspeak.html" target="_blank">Dictionnaire louspeak</a></div>
+					<div><a href="https://github.com/4577/loult-ng" target="_blank">Code source du site</a></div>
+				</div>
+			</div>
+		</div>
+	</body>
+</html>