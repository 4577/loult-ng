--- conflicted
+++ resolved
@@ -1,603 +1,597 @@
-﻿document.addEventListener('DOMContentLoaded', function() {
-	var audio = (window.AudioContext || typeof webkitAudioContext !== 'undefined'),
-		userlist = document.getElementById('userlist'),
-		underlay = document.getElementById('underlay'),
-		input = document.getElementById('input'),
-		chat = document.getElementById('chat'),
-		theme = (localStorage.theme && localStorage.theme.split(' ').length > 2) ? localStorage.theme : 'cozy night sans',
-		waitTime = 1000,
-		banned = false,
-		users = {},
-		muted = [],
-		you = null,
-		count = 0,
-		lastMsg,
-		lastRow,
-		lastId,
-		ws;
-
-	// DOM-related functions
-
-	var parser = function(raw_msg) {
-<<<<<<< HEAD
-		var profane = new RegExp(/\b((?:t ?g+|fdp+|ba+t+a+r+d?|fiste?(?:u?r?)|ta+r+l+o+u+(z|s)e|taf+iol+e|péta+s+e?|put+(e|ain)|bi+t+e|cu+l|co+u+i+l+e|cha+t+e|chi+e+n+(?:a+s+)?e|sa+l+o+p+e?|(p ?d+)+|p(?:é|è|ai|ay)d(?:é|è|ai|ay)|salaud|sc?hne+c?k|(?:em)?me+r+d+(?:i?er?|eu(?:x|r))|bo+r+de+l+|fo+u+t+r+e|ni+qu?(?:é|eu?r?)|encu+l+(?:é+|eu?r)|enf+oiré+|branl+eu?r?|fi+o+t+e|bu+r+n+e|co+n(?:ne|n?a+rd|n?a+s+e)?)s?)\b/, 'gi'),
-			rules = [
-			{
-=======
-		var profane_or_url = new RegExp(/(https?:\/\/[^< ]*[^<*.,?! :])|\b((?:t ?g+|fdp+|ba+t+a+r+d?|fiste?(?:u?r?)|ta+r+l+o+u+(z|s)e|taf+iol+e|péta+s+e?|put+(e|ain)|bi+t+e|cu+l|co+u+i+l+e|cha+t+e|chi+e+n+(?:a+s+)?e|sa+l+o+p+e?|(p ?d+)+|p(?:é|è|ai|ay)d(?:é|è|ai|ay)|salaud|sc?hne+c?k|(?:em)?me+r+d+(?:i?er?|eu(?:x|r))|bo+r+de+l+|fo+u+t+r+e|ni+qu?(?:é|eu?r?)|encu+l+(?:é+|eu?r)|enf+oiré+|branl+eu?r?|fi+o+t+e|bu+r+n+e|co+n(?:ne|n?a+rd|n?a+s+e)?)s?)\b/, 'gi'),
-			rules = [
-			/*{
->>>>>>> 043116fa
-				test: msg => msg.includes('http'),
-				run: msg => msg.replace(/https?:\/\/[^< ]*[^<*.,?! :]/g, '<a href="$&" target="_blank">$&</a>')
-			},*/
-			{
-				test: msg => msg.includes('**'),
-				run: msg => msg.replace(/\*{2}([^\*]+)\*{2}?/g, '<span class="spoiler">$1</span>')
-			},
-			{
-				test: msg => msg.includes('://vocaroo.com/i/'),
-				run: msg => msg.replace(/<a href="https?:\/\/vocaroo.com\/i\/(\w+)" target="_blank">https?:\/\/vocaroo.com\/i\/\w+<\/a>/g, '<audio controls><source src="https://vocaroo.com/media_command.php?media=$1&command=download_mp3" type="audio/mpeg"><source src="https://vocaroo.com/media_command.php?media=$1&command=download_webm" type="audio/webm"></audio>$&')
-			},
-			{
-				test: msg => msg.startsWith('&gt;'),
-				run: msg => msg.replace(/(.+)/g, '<span class="greentext">$1</span>')
-			},
-			{
-				test: msg => msg.match(profane_or_url),
-				run: msg => msg.replace(profane_or_url, function(matched) { return matched.includes('http')? `<a href="${matched}" target="_blank">${matched}</a>` : '<span class="pinktext">' + '♥'.repeat(matched.length) + '</span>'; })
-			}
-		];
-
-		var tests = rules.filter(rule => ('test' in rule) && rule.test(raw_msg));
-		return tests.filter(rule => 'run' in rule).reduce((prev, rule) => rule.run(prev), raw_msg);
-	};
-
-	var addLine = function(pkmn, txt, datemsg, rowclass, uid) {
-		var atBottom = (chat.scrollTop === (chat.scrollHeight - chat.offsetHeight)),
-			text = document.createElement('div'),
-			uid = uid || null;
-		text.innerHTML = txt;
-
-		if(lastId !== uid) {
-			var row = document.createElement('div'),
-				msg = document.createElement('div');
-
-			if(pkmn.name === 'info') {
-				var i = document.createElement('i');
-				i.className = 'material-icons';
-				i.appendChild(document.createTextNode('info_outline'));
-				row.appendChild(i);
-			}
-			else {
-				var pic = document.createElement('div'),
-					img1 = document.createElement('img'),
-					img2 = document.createElement('img'),
-					img3 = document.createElement('img');
-
-				img1.src = '/pokemon/' + pkmn.img + '.gif';
-				img2.src = '/img/pokemon/' + pkmn.img + '.gif';
-				img3.src = '/dev/pokemon/' + pkmn.img + '.png';
-				pic.appendChild(img1);
-				pic.appendChild(img2);
-				pic.appendChild(img3);
-				row.appendChild(pic);
-
-				var name = document.createElement('div');
-				name.appendChild(document.createTextNode(pkmn.name + ' ' + pkmn.adjective));
-				name.style.color = pkmn.color;
-				msg.appendChild(name);
-
-			}
-
-			if(pkmn.color) {
-				row.style.borderColor = pkmn.color;
-				row.style.color = pkmn.color;
-			}
-
-			row.className = rowclass;
-			row.appendChild(msg);
-			lastRow = msg;
-
-			var dt = document.createElement('div');
-			dt.appendChild(document.createTextNode((new Date(datemsg)).toLocaleTimeString('fr-FR')));
-			row.appendChild(dt);
-
-			chat.appendChild(row);
-
-			if(!document.hasFocus())
-				document.title = '(' + ++count + ') Loult.family';
-		}
-
-		lastRow.appendChild(text);
-		lastId = uid;
-
-		if(atBottom)
-			chat.scrollTop = chat.scrollHeight;
-	};
-
-	var addUser = function(userid, params, profile) {
-		if(userid in users)
-			return;
-
-		users[userid] = params;
-
-		if(ambtn.checked && muted.indexOf(userid) === -1)
-			muted.push(userid);
-
-		var row = document.createElement('li');
-		row.appendChild(document.createTextNode(params.name));
-		row.style.color = params.color;
-		row.style.backgroundImage = 'url("/pokemon/' + params.img + '.gif")';
-
-		if(!params.you) {
-			var i = document.createElement('i');
-			i.className = 'material-icons';
-			i.appendChild(document.createTextNode('volume_' + (muted.indexOf(userid) != -1 ? 'off' : 'up')));
-			row.appendChild(i);
-
-			i.onmousedown = function() {
-				if(muted.indexOf(userid) != -1) {
-					muted.splice(muted.indexOf(userid), 1);
-					i.innerHTML = 'volume_up';
-				}
-				else {
-					muted.push(userid);
-					i.innerHTML = 'volume_off';
-				}
-			};
-		}
-		else {
-			underlay.style.backgroundImage = 'url("/dev/pokemon/' + params.img + '.png")';
-			you = userid;
-		}
-
-		var phead = document.createElement('div'),
-			pbody = document.createElement('div'),
-			pdiv = document.createElement('div'),
-			idiv = document.createElement('div'),
-			pimg = document.createElement('img'),
-			l = document.createElement('i');
-		l.className = 'material-icons';
-		l.appendChild(document.createTextNode('my_location'));
-
-		pimg.src = '/img/pokemon/' + params.img + '.gif';
-		idiv.appendChild(pimg);
-
-		phead.style.backgroundImage = 'linear-gradient(to bottom, rgba(0, 0, 0, 0) 0%, rgba(0, 0, 0, 0) 35px, rgba(' + parseInt(params.color.slice(1, 3), 16) + ', ' + parseInt(params.color.slice(3, 5), 16) + ', ' + parseInt(params.color.slice(5, 7), 16) + ', 0.2) 35px, ' + params.color + ' 100%)';
-		phead.appendChild(idiv);
-		phead.appendChild(document.createElement('br'));
-		phead.appendChild(document.createTextNode(params.name + ' ' + params.adjective));
-
-		pbody.appendChild(l);
-		pbody.appendChild(document.createTextNode(profile.city + ' (' + profile.departement + ')'));
-		pbody.appendChild(document.createElement('br'));
-		pbody.appendChild(document.createTextNode(profile.age + ' ans'));
-		pbody.appendChild(document.createElement('br'));
-		pbody.appendChild(document.createTextNode(profile.orientation));
-		pbody.appendChild(document.createElement('br'));
-		pbody.appendChild(document.createTextNode(profile.job));
-
-		pdiv.appendChild(phead);
-		pdiv.appendChild(pbody);
-		row.appendChild(pdiv);
-
-		userlist.appendChild(row);
-		users[userid].dom = row;
-	};
-
-	var delUser = function(userid) {
-		userlist.removeChild(users[userid].dom);
-		delete users[userid];
-	};
-
-	// Focus-related functions
-
-	var dontFocus = false;
-
-	var refocus = function(evt) {
-		if(!dontFocus && !window.getSelection().toString())
-			input.focus();
-	};
-
-	document.body.addEventListener('mouseup', refocus, false);
-
-	window.addEventListener('resize', function(evt) {
-		chat.scrollTop = chat.scrollHeight;
-		refocus();
-	});
-
-	window.onfocus = function() {
-		 if(count > 0) {
-			document.title = 'Loult.family';
-			count = 0;
-		}
-		refocus();
-	};
-
-	// Preferences
-
-	var gear = document.getElementById('gear'),
-		overlay = document.getElementById('overlay'),
-		cover = document.getElementById('cover'),
-		close = document.getElementById('close'),
-		ambtn = document.getElementById('am'),
-		head = document.getElementById('head'),
-		main = document.getElementById('main'),
-		foot = document.getElementById('foot'),
-		themes = document.getElementById('theme'),
-		colors = document.getElementById('color'),
-		fonts = document.getElementById('font'),
-		settings = theme.split(' ');
-
-	var openWindow = function() {
-		dontFocus = true;
-		input.blur();
-		overlay.style.display = 'block';
-		head.className = main.className = foot.className = 'blur-in';
-	};
-
-	var closeWindow = function() {
-		dontFocus = false;
-		refocus();
-		overlay.style.display = 'none';
-		head.className = main.className = foot.className = '';
-	};
-
-	gear.onclick = openWindow;
-	cover.onclick = close.onclick = closeWindow;
-
-	var applyTheme = function() {
-		theme = localStorage.theme = settings.join(' ');
-		document.body.className = theme.replace('_', ' ');
-		chat.scrollTop = chat.scrollHeight;
-	};
-
-	applyTheme();
-	themes.value = settings[0];
-	colors.value = settings[1];
-	fonts.value = settings[2];
-
-	themes.onchange = function() {
-		settings[0] = this.value;
-		applyTheme();
-	};
-
-	colors.onchange = function() {
-		settings[1] = this.value;
-		applyTheme();
-	};
-
-	fonts.onchange = function() {
-		settings[2] = this.value;
-		applyTheme();
-	};
-
-	// Languages
-
-	var select = document.getElementById('lang'),
-		lang = document.cookie.match(/lang=(\w{2})/);
-
-	if(!lang) {
-		var ln = navigator.language.substr(0, 2);
-		switch(ln) {
-			case 'fr':
-			case 'es':
-			case 'de':
-				lang = ln;
-			break;
-			default:
-				lang = 'en';
-		}
-		document.cookie = 'lang=' + lang + '; Path=/';
-	}
-	else
-		lang = lang[1];
-
-	select.value = lang;
-
-	select.onchange = function() {
-		lang = this.value;
-		document.cookie = 'lang=' + lang + '; Path=/';
-	};
-
-	// Sound and volume
-
-	if(audio) {
-		var vol = document.getElementById('vol'),
-			volrange = document.getElementById('volrange'),
-			context = new (window.AudioContext || webkitAudioContext)(),
-			volume = (context.createGain ? context.createGain() : context.createGainNode());
-		volume.connect(context.destination);
-
-		var changeVolume = function() {
-			localStorage.volume = volume.gain.value = volrange.value * 0.01;
-			changeIcon(volrange.value);
-		};
-
-		var changeIcon = function(v) {
-			vol.innerHTML = (v > 0 ? (v > 50 ? 'volume_up' : 'volume_down') : 'volume_mute');
-		};
-
-		if(localStorage.volume) {
-			volrange.value = localStorage.volume * 100;
-			volume.gain.value = localStorage.volume;
-			changeIcon(volrange.value);
-		}
-
-		vol.onclick = function() {
-			volume.gain.value = (volume.gain.value > 0 ? 0 : volrange.value * 0.01);
-			changeIcon(volume.gain.value * 100);
-		};
-
-		volrange.oninput = changeVolume;
-	}
-
-	// Speech
-
-	if('webkitSpeechRecognition' in window) {
-		var mic = document.getElementById('mic'),
-			recognition = new webkitSpeechRecognition(),
-			recognizing = false;
-
-		mic.innerHTML = 'mic_none';
-
-		mic.onclick = function () {
-			if(recognizing) {
-				recognition.stop();
-				mic.innerHTML = 'mic_none';
-				return;
-			}
-			mic.innerHTML = 'mic';
-			recognition.lang = lang + '-' + ((lang === 'en') ? 'US' : lang.toUpperCase());
-			recognition.start();
-			input.value = '';
-		};
-
-		recognition.continuous = true;
-		recognition.interimResults = true;
-
-		recognition.onstart = function() {
-			recognizing = true;
-		};
-
-		recognition.onerror = function(event) {
-			// console.log(event.error);
-		};
-
-		recognition.onend = function() {
-			recognizing = false;
-		};
-
-		recognition.onresult = function(event) {
-			var interim_transcript = '';
-			for(var i = event.resultIndex; i < event.results.length; i++)
-				if(event.results[i].isFinal) {
-					var m = input.value.trim();
-					if(m.length) {
-						ws.send(JSON.stringify({type: 'msg', msg: m, lang: lang}));
-						lastMsg = input.value;
-						input.value = '';
-					}
-				}
-				else
-					interim_transcript += event.results[i][0].transcript;
-
-			input.value = interim_transcript.trim();
-			input.value = input.value.charAt(0).toUpperCase() + input.value.slice(1);
-		};
-	}
-
-	// Users list display
-
-	var userswitch = document.getElementById('userswitch');
-
-	userswitch.onclick = function() {
-		var atBottom = (chat.scrollTop === (chat.scrollHeight - chat.offsetHeight));
-		userlist.style.width = (userlist.style.width === '0px' ? '200px' : '0px');
-		head.style.paddingRight = underlay.style.right = userlist.style.width;
-		if(atBottom)
-			chat.scrollTop = chat.scrollHeight;
-	};
-
-	// WebSocket-related functions
-
-	var wsConnect = function() {
-		ws = new WebSocket(location.origin.replace('http', 'ws') + '/socket' + location.pathname);
-		// ws = new WebSocket('wss://loult.family/socket/' + location.pathname);
-		ws.binaryType = 'arraybuffer';
-
-		var lastMuted = false;
-
-		input.onkeydown = function(evt) {
-			underlay.className = '';
-			if(evt.keyCode === 13 && input.value) {
-				var trimed = input.value.trim();
-				if(trimed.charAt(0) === '/') {
-					if(trimed.match(/^\/at(?:k|q|ta(?:ck|que))\s/i)) {
-						var splitted = trimed.split(' ');
-						ws.send(JSON.stringify({ type : 'attack', target : splitted[1], order : ((splitted.length === 3) ? parseInt(splitted[2]) : 0) }));
-					}
-					else if(trimed.match(/^\/(?:en|es|fr|de)\s/i)) {
-						ws.send(JSON.stringify({type: 'msg', msg: trimed.substr(4), lang: trimed.substr(1, 2).toLowerCase()}));
-						underlay.className = 'pulse';
-					}
-					else if(trimed.match(/^\/vol(?:ume)?\s(?:\d+)$/i) && audio) {
-						volrange.value = Math.min(100, trimed.match(/\d+$/i)[0]);
-						changeVolume();
-					}
-					else if(trimed.match(/^\/(?:help|aide)$/i)) {
-						var d = new Date;
-						addLine({name : 'info'}, '/attaque, /attack, /atq, /atk : Lancer une attaque sur quelqu\'un. Exemple : /attaque Miaouss', d, 'part', 'help');
-						addLine({name : 'info'}, '/en, /es, /fr, /de : Envoyer un message dans une autre langue. Exemple : /en Where is Pete Ravi?', d, 'part', 'help');
-						if(audio)
-							addLine({name : 'info'}, '/volume, /vol : Régler le volume rapidement. Exemple : /volume 50', d, 'part', 'help');
-						addLine({name : 'info'}, '/me : Réaliser une action. Exemple: /me essaie la commande /me.', d, 'part', 'help');
-						addLine({name : 'info'}, '> : Indique une citation. Exemple : >Je ne reviendrais plus ici !', d, 'part', 'help');
-						addLine({name : 'info'}, '** ** : Masquer une partie d\'un message. Exemple : Carapuce est un **chic type** !', d, 'part', 'help');
-					}
-					else if(trimed.match(/^\/me\s/i))
-						ws.send(JSON.stringify({type: 'me', msg: trimed.substr(4)}));
-					else if(trimed.match(/^\/(?:poker|flip|omg|drukqs)$/i)) {
-						document.body.className = theme.replace('_', ' ') + ' ' + trimed.substr(1);
-						chat.scrollTop = chat.scrollHeight;
-					}
-					else if(trimed.match(/^\/((?:bisw)+)$/i)) {
-						document.body.className = 'cozy pink comic';
-						chat.scrollTop = chat.scrollHeight;
-					}
-					else {
-						ws.send(JSON.stringify({type: 'msg', msg: trimed, lang: lang}));
-						underlay.className = 'pulse';
-					}
-				}
-				else if(trimed.length) {
-					ws.send(JSON.stringify({type: 'msg', msg: trimed, lang: lang}));
-					underlay.className = 'pulse';
-				}
-
-				lastMsg = input.value;
-				input.value = '';
-			}
-			else if(evt.keyCode === 38 || evt.keyCode === 40) {
-				evt.preventDefault();
-				input.value = (lastMsg && !input.value ? lastMsg : '');
-			}
-		};
-
-		ws.onopen = function() {
-			waitTime = 1000;
-		};
-
-		ws.onmessage = function(msg) {
-			if(typeof msg.data === 'string') {
-				msg = JSON.parse(msg.data);
-				lastMuted = (muted.indexOf(msg.userid) != -1);
-
-				switch(msg.type) {
-					case 'msg':
-					case 'bot':
-						if(!lastMuted)
-							addLine(users[msg.userid], parser(msg.msg), msg.date, msg.type, msg.userid);
-					break;
-
-					case 'me':
-						if(!lastMuted)
-							addLine({name : 'info', color : users[msg.userid].color}, 'Le ' + users[msg.userid].name + ' ' + users[msg.userid].adjective + ' ' + parser(msg.msg), msg.date, 'me', msg.userid);
-					break;
-
-					case 'connect':
-						addUser(msg.userid, msg.params, msg.profile);
-						if(!lastMuted)
-							addLine({name : 'info'}, 'Un ' + msg.params.name + ' ' + msg.params.adjective + ' apparaît !', msg.date, 'log', msg.type);
-					break;
-
-					case 'disconnect':
-						if(!lastMuted)
-							addLine({name : 'info'}, 'Le ' + users[msg.userid].name + ' ' + users[msg.userid].adjective + ' s\'enfuit !', msg.date, 'part', msg.type);
-						delUser(msg.userid);
-					break;
-
-					case 'attack':
-						switch(msg['event']) {
-							case 'attack':
-								addLine({name : 'info'}, users[msg.attacker_id].name + ' attaque ' + users[msg.defender_id].name + ' !', msg.date, 'log', msg.type);
-							break;
-
-							case 'dice':
-								addLine({name : 'info'}, users[msg.attacker_id].name + ' tire un ' + msg.attacker_dice + ' + ('+ msg.attacker_bonus + '), ' + users[msg.defender_id].name + ' tire un ' + msg.defender_dice + ' + (' + msg.defender_bonus + ') !', msg.date, 'log', msg.type);
-							break;
-
-							case 'effect':
-								addLine({name : 'info'}, users[msg.target_id].name + ' est maintenant affecté par l\'effet ' + msg.effect + ' !', msg.date, 'log', msg.type);
-								if(msg.target_id === you) {
-									var d = new Date(msg.date);
-									d.setSeconds(d.getSeconds() + msg.timeout);
-									setTimeout(function() { addLine({name : 'info'}, 'L\'effet ' + msg.effect + ' est terminé.', d, 'part', 'expire'); }, msg.timeout * 1000);
-								}
-							break;
-
-							case 'invalid':
-								addLine({name : 'info'}, 'Impossible d\'attaquer pour le moment, ou pokémon invalide', (new Date), 'kick', 'invalid');
-							break;
-
-							case 'nothing':
-								addLine({name : 'info'}, 'Il ne se passe rien...', msg.date, 'log', msg.type);
-							break;
-						}
-					break;
-
-					case 'antiflood':
-						switch(msg['event']) {
-							case 'banned':
-								addLine({name : 'info'}, 'Le ' + users[msg.flooder_id].name + ' ' + users[msg.flooder_id].adjective + ' était trop faible. Il est libre maintenant.', msg.date, 'kick', msg.type);
-							break;
-
-							case 'flood_warning':
-								addLine({name : 'info'}, 'Attention, la qualité de vos contributions semble en baisse. Prenez une grande inspiration.', msg.date, 'kick', msg.type);
-							break;
-						}
-					break;
-
-					case 'wait':
-						addLine({name : 'info'}, 'La connection est en cours. Concentrez-vous quelques instants avant de dire des âneries.', msg.date, 'log', msg.type);
-					break;
-
-					case 'notification':
-                        addLine({name : 'info'}, msg.msg, msg.date, 'info');
-                    break;
-
-					case 'userlist':
-						for(var i = 0; i < msg.users.length; i++)
-							addUser(msg.users[i].userid, msg.users[i].params, msg.users[i].profile);
-					break;
-
-					case 'backlog':
-						for(var i = 0; i < msg.msgs.length; i++)
-							if(msg.msgs[i].type === 'me')
-								addLine({name : 'info', color : msg.msgs[i].user.color}, 'Le ' + msg.msgs[i].user.name + ' ' + msg.msgs[i].user.adjective + ' ' + parser(msg.msgs[i].msg), msg.msgs[i].date, 'backlog me', msg.msgs[i].userid);
-							else
-								addLine(msg.msgs[i].user, parser(msg.msgs[i].msg), msg.msgs[i].date, 'backlog ' + msg.msgs[i].type, msg.msgs[i].userid);
-
-						addLine({name : 'info'}, 'Vous êtes connecté.', (new Date), 'log', 'connected');
-					break;
-
-					case 'banned':
-						banned = true;
-						ws.close();
-					break;
-				}
-			}
-			else if(!lastMuted && audio && volume.gain.value > 0) {
-				context.decodeAudioData(msg.data, function(buf) {
-					var source = context.createBufferSource();
-					source.buffer = buf;
-					source.connect(volume);
-					source.start();
-				});
-			}
-		};
-
-		ws.onerror = function(e) {
-			console.log(['error', e]);
-		};
-
-		ws.onclose = function() {
-			for(var i in users)
-				delUser(i);
-
-			if(banned)
-				for(var i = 0; i < 500; i++)
-					addLine({name : 'info'}, 'CIVILISE TOI.', (new Date), 'kick');
-			else {
-				addLine({name : 'info'}, 'Vous êtes déconnecté.', (new Date), 'part');
-				addLine({name : 'info'}, 'Nouvelle connexion en cours...', (new Date), 'part');
-				waitTime = Math.min(waitTime * 2, 120000);
-				window.setTimeout(wsConnect, waitTime);
-			}
-		};
-	};
-
-	wsConnect();
-
-});
+﻿document.addEventListener('DOMContentLoaded', function() {
+	var audio = (window.AudioContext || typeof webkitAudioContext !== 'undefined'),
+		userlist = document.getElementById('userlist'),
+		underlay = document.getElementById('underlay'),
+		input = document.getElementById('input'),
+		chat = document.getElementById('chat'),
+		theme = (localStorage.theme && localStorage.theme.split(' ').length > 2) ? localStorage.theme : 'cozy night sans',
+		waitTime = 1000,
+		banned = false,
+		users = {},
+		muted = [],
+		you = null,
+		count = 0,
+		lastMsg,
+		lastRow,
+		lastId,
+		ws;
+
+	// DOM-related functions
+
+	var parser = function(raw_msg) {
+		var profane_or_url = new RegExp(/(https?:\/\/[^< ]*[^<*.,?! :])|\b((?:t ?g+|fdp+|ba+t+a+r+d?|fiste?(?:u?r?)|ta+r+l+o+u+(z|s)e|taf+iol+e|péta+s+e?|put+(e|ain)|bi+t+e|cu+l|co+u+i+l+e|cha+t+e|chi+e+n+(?:a+s+)?e|sa+l+o+p+e?|(p ?d+)+|p(?:é|è|ai|ay)d(?:é|è|ai|ay)|salaud|sc?hne+c?k|(?:em)?me+r+d+(?:i?er?|eu(?:x|r))|bo+r+de+l+|fo+u+t+r+e|ni+qu?(?:é|eu?r?)|encu+l+(?:é+|eu?r)|enf+oiré+|branl+eu?r?|fi+o+t+e|bu+r+n+e|co+n(?:ne|n?a+rd|n?a+s+e)?)s?)\b/, 'gi'),
+			rules = [
+			/*{
+				test: msg => msg.includes('http'),
+				run: msg => msg.replace(/https?:\/\/[^< ]*[^<*.,?! :]/g, '<a href="$&" target="_blank">$&</a>')
+			},*/
+			{
+				test: msg => msg.includes('**'),
+				run: msg => msg.replace(/\*{2}([^\*]+)\*{2}?/g, '<span class="spoiler">$1</span>')
+			},
+			{
+				test: msg => msg.includes('://vocaroo.com/i/'),
+				run: msg => msg.replace(/<a href="https?:\/\/vocaroo.com\/i\/(\w+)" target="_blank">https?:\/\/vocaroo.com\/i\/\w+<\/a>/g, '<audio controls><source src="https://vocaroo.com/media_command.php?media=$1&command=download_mp3" type="audio/mpeg"><source src="https://vocaroo.com/media_command.php?media=$1&command=download_webm" type="audio/webm"></audio>$&')
+			},
+			{
+				test: msg => msg.startsWith('&gt;'),
+				run: msg => msg.replace(/(.+)/g, '<span class="greentext">$1</span>')
+			},
+			{
+				test: msg => msg.match(profane_or_url),
+				run: msg => msg.replace(profane_or_url, function(matched) { return matched.includes('http')? `<a href="${matched}" target="_blank">${matched}</a>` : '<span class="pinktext">' + '♥'.repeat(matched.length) + '</span>'; })
+			}
+		];
+
+		var tests = rules.filter(rule => ('test' in rule) && rule.test(raw_msg));
+		return tests.filter(rule => 'run' in rule).reduce((prev, rule) => rule.run(prev), raw_msg);
+	};
+
+	var addLine = function(pkmn, txt, datemsg, rowclass, uid) {
+		var atBottom = (chat.scrollTop === (chat.scrollHeight - chat.offsetHeight)),
+			text = document.createElement('div'),
+			uid = uid || null;
+		text.innerHTML = txt;
+
+		if(lastId !== uid) {
+			var row = document.createElement('div'),
+				msg = document.createElement('div');
+
+			if(pkmn.name === 'info') {
+				var i = document.createElement('i');
+				i.className = 'material-icons';
+				i.appendChild(document.createTextNode('info_outline'));
+				row.appendChild(i);
+			}
+			else {
+				var pic = document.createElement('div'),
+					img1 = document.createElement('img'),
+					img2 = document.createElement('img'),
+					img3 = document.createElement('img');
+
+				img1.src = '/pokemon/' + pkmn.img + '.gif';
+				img2.src = '/img/pokemon/' + pkmn.img + '.gif';
+				img3.src = '/dev/pokemon/' + pkmn.img + '.png';
+				pic.appendChild(img1);
+				pic.appendChild(img2);
+				pic.appendChild(img3);
+				row.appendChild(pic);
+
+				var name = document.createElement('div');
+				name.appendChild(document.createTextNode(pkmn.name + ' ' + pkmn.adjective));
+				name.style.color = pkmn.color;
+				msg.appendChild(name);
+
+			}
+
+			if(pkmn.color) {
+				row.style.borderColor = pkmn.color;
+				row.style.color = pkmn.color;
+			}
+
+			row.className = rowclass;
+			row.appendChild(msg);
+			lastRow = msg;
+
+			var dt = document.createElement('div');
+			dt.appendChild(document.createTextNode((new Date(datemsg)).toLocaleTimeString('fr-FR')));
+			row.appendChild(dt);
+
+			chat.appendChild(row);
+
+			if(!document.hasFocus())
+				document.title = '(' + ++count + ') Loult.family';
+		}
+
+		lastRow.appendChild(text);
+		lastId = uid;
+
+		if(atBottom)
+			chat.scrollTop = chat.scrollHeight;
+	};
+
+	var addUser = function(userid, params, profile) {
+		if(userid in users)
+			return;
+
+		users[userid] = params;
+
+		if(ambtn.checked && muted.indexOf(userid) === -1)
+			muted.push(userid);
+
+		var row = document.createElement('li');
+		row.appendChild(document.createTextNode(params.name));
+		row.style.color = params.color;
+		row.style.backgroundImage = 'url("/pokemon/' + params.img + '.gif")';
+
+		if(!params.you) {
+			var i = document.createElement('i');
+			i.className = 'material-icons';
+			i.appendChild(document.createTextNode('volume_' + (muted.indexOf(userid) != -1 ? 'off' : 'up')));
+			row.appendChild(i);
+
+			i.onmousedown = function() {
+				if(muted.indexOf(userid) != -1) {
+					muted.splice(muted.indexOf(userid), 1);
+					i.innerHTML = 'volume_up';
+				}
+				else {
+					muted.push(userid);
+					i.innerHTML = 'volume_off';
+				}
+			};
+		}
+		else {
+			underlay.style.backgroundImage = 'url("/dev/pokemon/' + params.img + '.png")';
+			you = userid;
+		}
+
+		var phead = document.createElement('div'),
+			pbody = document.createElement('div'),
+			pdiv = document.createElement('div'),
+			idiv = document.createElement('div'),
+			pimg = document.createElement('img'),
+			l = document.createElement('i');
+		l.className = 'material-icons';
+		l.appendChild(document.createTextNode('my_location'));
+
+		pimg.src = '/img/pokemon/' + params.img + '.gif';
+		idiv.appendChild(pimg);
+
+		phead.style.backgroundImage = 'linear-gradient(to bottom, rgba(0, 0, 0, 0) 0%, rgba(0, 0, 0, 0) 35px, rgba(' + parseInt(params.color.slice(1, 3), 16) + ', ' + parseInt(params.color.slice(3, 5), 16) + ', ' + parseInt(params.color.slice(5, 7), 16) + ', 0.2) 35px, ' + params.color + ' 100%)';
+		phead.appendChild(idiv);
+		phead.appendChild(document.createElement('br'));
+		phead.appendChild(document.createTextNode(params.name + ' ' + params.adjective));
+
+		pbody.appendChild(l);
+		pbody.appendChild(document.createTextNode(profile.city + ' (' + profile.departement + ')'));
+		pbody.appendChild(document.createElement('br'));
+		pbody.appendChild(document.createTextNode(profile.age + ' ans'));
+		pbody.appendChild(document.createElement('br'));
+		pbody.appendChild(document.createTextNode(profile.orientation));
+		pbody.appendChild(document.createElement('br'));
+		pbody.appendChild(document.createTextNode(profile.job));
+
+		pdiv.appendChild(phead);
+		pdiv.appendChild(pbody);
+		row.appendChild(pdiv);
+
+		userlist.appendChild(row);
+		users[userid].dom = row;
+	};
+
+	var delUser = function(userid) {
+		userlist.removeChild(users[userid].dom);
+		delete users[userid];
+	};
+
+	// Focus-related functions
+
+	var dontFocus = false;
+
+	var refocus = function(evt) {
+		if(!dontFocus && !window.getSelection().toString())
+			input.focus();
+	};
+
+	document.body.addEventListener('mouseup', refocus, false);
+
+	window.addEventListener('resize', function(evt) {
+		chat.scrollTop = chat.scrollHeight;
+		refocus();
+	});
+
+	window.onfocus = function() {
+		 if(count > 0) {
+			document.title = 'Loult.family';
+			count = 0;
+		}
+		refocus();
+	};
+
+	// Preferences
+
+	var gear = document.getElementById('gear'),
+		overlay = document.getElementById('overlay'),
+		cover = document.getElementById('cover'),
+		close = document.getElementById('close'),
+		ambtn = document.getElementById('am'),
+		head = document.getElementById('head'),
+		main = document.getElementById('main'),
+		foot = document.getElementById('foot'),
+		themes = document.getElementById('theme'),
+		colors = document.getElementById('color'),
+		fonts = document.getElementById('font'),
+		settings = theme.split(' ');
+
+	var openWindow = function() {
+		dontFocus = true;
+		input.blur();
+		overlay.style.display = 'block';
+		head.className = main.className = foot.className = 'blur-in';
+	};
+
+	var closeWindow = function() {
+		dontFocus = false;
+		refocus();
+		overlay.style.display = 'none';
+		head.className = main.className = foot.className = '';
+	};
+
+	gear.onclick = openWindow;
+	cover.onclick = close.onclick = closeWindow;
+
+	var applyTheme = function() {
+		theme = localStorage.theme = settings.join(' ');
+		document.body.className = theme.replace('_', ' ');
+		chat.scrollTop = chat.scrollHeight;
+	};
+
+	applyTheme();
+	themes.value = settings[0];
+	colors.value = settings[1];
+	fonts.value = settings[2];
+
+	themes.onchange = function() {
+		settings[0] = this.value;
+		applyTheme();
+	};
+
+	colors.onchange = function() {
+		settings[1] = this.value;
+		applyTheme();
+	};
+
+	fonts.onchange = function() {
+		settings[2] = this.value;
+		applyTheme();
+	};
+
+	// Languages
+
+	var select = document.getElementById('lang'),
+		lang = document.cookie.match(/lang=(\w{2})/);
+
+	if(!lang) {
+		var ln = navigator.language.substr(0, 2);
+		switch(ln) {
+			case 'fr':
+			case 'es':
+			case 'de':
+				lang = ln;
+			break;
+			default:
+				lang = 'en';
+		}
+		document.cookie = 'lang=' + lang + '; Path=/';
+	}
+	else
+		lang = lang[1];
+
+	select.value = lang;
+
+	select.onchange = function() {
+		lang = this.value;
+		document.cookie = 'lang=' + lang + '; Path=/';
+	};
+
+	// Sound and volume
+
+	if(audio) {
+		var vol = document.getElementById('vol'),
+			volrange = document.getElementById('volrange'),
+			context = new (window.AudioContext || webkitAudioContext)(),
+			volume = (context.createGain ? context.createGain() : context.createGainNode());
+		volume.connect(context.destination);
+
+		var changeVolume = function() {
+			localStorage.volume = volume.gain.value = volrange.value * 0.01;
+			changeIcon(volrange.value);
+		};
+
+		var changeIcon = function(v) {
+			vol.innerHTML = (v > 0 ? (v > 50 ? 'volume_up' : 'volume_down') : 'volume_mute');
+		};
+
+		if(localStorage.volume) {
+			volrange.value = localStorage.volume * 100;
+			volume.gain.value = localStorage.volume;
+			changeIcon(volrange.value);
+		}
+
+		vol.onclick = function() {
+			volume.gain.value = (volume.gain.value > 0 ? 0 : volrange.value * 0.01);
+			changeIcon(volume.gain.value * 100);
+		};
+
+		volrange.oninput = changeVolume;
+	}
+
+	// Speech
+
+	if('webkitSpeechRecognition' in window) {
+		var mic = document.getElementById('mic'),
+			recognition = new webkitSpeechRecognition(),
+			recognizing = false;
+
+		mic.innerHTML = 'mic_none';
+
+		mic.onclick = function () {
+			if(recognizing) {
+				recognition.stop();
+				mic.innerHTML = 'mic_none';
+				return;
+			}
+			mic.innerHTML = 'mic';
+			recognition.lang = lang + '-' + ((lang === 'en') ? 'US' : lang.toUpperCase());
+			recognition.start();
+			input.value = '';
+		};
+
+		recognition.continuous = true;
+		recognition.interimResults = true;
+
+		recognition.onstart = function() {
+			recognizing = true;
+		};
+
+		recognition.onerror = function(event) {
+			// console.log(event.error);
+		};
+
+		recognition.onend = function() {
+			recognizing = false;
+		};
+
+		recognition.onresult = function(event) {
+			var interim_transcript = '';
+			for(var i = event.resultIndex; i < event.results.length; i++)
+				if(event.results[i].isFinal) {
+					var m = input.value.trim();
+					if(m.length) {
+						ws.send(JSON.stringify({type: 'msg', msg: m, lang: lang}));
+						lastMsg = input.value;
+						input.value = '';
+					}
+				}
+				else
+					interim_transcript += event.results[i][0].transcript;
+
+			input.value = interim_transcript.trim();
+			input.value = input.value.charAt(0).toUpperCase() + input.value.slice(1);
+		};
+	}
+
+	// Users list display
+
+	var userswitch = document.getElementById('userswitch');
+
+	userswitch.onclick = function() {
+		var atBottom = (chat.scrollTop === (chat.scrollHeight - chat.offsetHeight));
+		userlist.style.width = (userlist.style.width === '0px' ? '200px' : '0px');
+		head.style.paddingRight = underlay.style.right = userlist.style.width;
+		if(atBottom)
+			chat.scrollTop = chat.scrollHeight;
+	};
+
+	// WebSocket-related functions
+
+	var wsConnect = function() {
+		ws = new WebSocket(location.origin.replace('http', 'ws') + '/socket' + location.pathname);
+		// ws = new WebSocket('wss://loult.family/socket/' + location.pathname);
+		ws.binaryType = 'arraybuffer';
+
+		var lastMuted = false;
+
+		input.onkeydown = function(evt) {
+			underlay.className = '';
+			if(evt.keyCode === 13 && input.value) {
+				var trimed = input.value.trim();
+				if(trimed.charAt(0) === '/') {
+					if(trimed.match(/^\/at(?:k|q|ta(?:ck|que))\s/i)) {
+						var splitted = trimed.split(' ');
+						ws.send(JSON.stringify({ type : 'attack', target : splitted[1], order : ((splitted.length === 3) ? parseInt(splitted[2]) : 0) }));
+					}
+					else if(trimed.match(/^\/(?:en|es|fr|de)\s/i)) {
+						ws.send(JSON.stringify({type: 'msg', msg: trimed.substr(4), lang: trimed.substr(1, 2).toLowerCase()}));
+						underlay.className = 'pulse';
+					}
+					else if(trimed.match(/^\/vol(?:ume)?\s(?:\d+)$/i) && audio) {
+						volrange.value = Math.min(100, trimed.match(/\d+$/i)[0]);
+						changeVolume();
+					}
+					else if(trimed.match(/^\/(?:help|aide)$/i)) {
+						var d = new Date;
+						addLine({name : 'info'}, '/attaque, /attack, /atq, /atk : Lancer une attaque sur quelqu\'un. Exemple : /attaque Miaouss', d, 'part', 'help');
+						addLine({name : 'info'}, '/en, /es, /fr, /de : Envoyer un message dans une autre langue. Exemple : /en Where is Pete Ravi?', d, 'part', 'help');
+						if(audio)
+							addLine({name : 'info'}, '/volume, /vol : Régler le volume rapidement. Exemple : /volume 50', d, 'part', 'help');
+						addLine({name : 'info'}, '/me : Réaliser une action. Exemple: /me essaie la commande /me.', d, 'part', 'help');
+						addLine({name : 'info'}, '> : Indique une citation. Exemple : >Je ne reviendrais plus ici !', d, 'part', 'help');
+						addLine({name : 'info'}, '** ** : Masquer une partie d\'un message. Exemple : Carapuce est un **chic type** !', d, 'part', 'help');
+					}
+					else if(trimed.match(/^\/me\s/i))
+						ws.send(JSON.stringify({type: 'me', msg: trimed.substr(4)}));
+					else if(trimed.match(/^\/(?:poker|flip|omg|drukqs)$/i)) {
+						document.body.className = theme.replace('_', ' ') + ' ' + trimed.substr(1);
+						chat.scrollTop = chat.scrollHeight;
+					}
+					else if(trimed.match(/^\/((?:bisw)+)$/i)) {
+						document.body.className = 'cozy pink comic';
+						chat.scrollTop = chat.scrollHeight;
+					}
+					else {
+						ws.send(JSON.stringify({type: 'msg', msg: trimed, lang: lang}));
+						underlay.className = 'pulse';
+					}
+				}
+				else if(trimed.length) {
+					ws.send(JSON.stringify({type: 'msg', msg: trimed, lang: lang}));
+					underlay.className = 'pulse';
+				}
+
+				lastMsg = input.value;
+				input.value = '';
+			}
+			else if(evt.keyCode === 38 || evt.keyCode === 40) {
+				evt.preventDefault();
+				input.value = (lastMsg && !input.value ? lastMsg : '');
+			}
+		};
+
+		ws.onopen = function() {
+			waitTime = 1000;
+		};
+
+		ws.onmessage = function(msg) {
+			if(typeof msg.data === 'string') {
+				msg = JSON.parse(msg.data);
+				lastMuted = (muted.indexOf(msg.userid) != -1);
+
+				switch(msg.type) {
+					case 'msg':
+					case 'bot':
+						if(!lastMuted)
+							addLine(users[msg.userid], parser(msg.msg), msg.date, msg.type, msg.userid);
+					break;
+
+					case 'me':
+						if(!lastMuted)
+							addLine({name : 'info', color : users[msg.userid].color}, 'Le ' + users[msg.userid].name + ' ' + users[msg.userid].adjective + ' ' + parser(msg.msg), msg.date, 'me', msg.userid);
+					break;
+
+					case 'connect':
+						addUser(msg.userid, msg.params, msg.profile);
+						if(!lastMuted)
+							addLine({name : 'info'}, 'Un ' + msg.params.name + ' ' + msg.params.adjective + ' apparaît !', msg.date, 'log', msg.type);
+					break;
+
+					case 'disconnect':
+						if(!lastMuted)
+							addLine({name : 'info'}, 'Le ' + users[msg.userid].name + ' ' + users[msg.userid].adjective + ' s\'enfuit !', msg.date, 'part', msg.type);
+						delUser(msg.userid);
+					break;
+
+					case 'attack':
+						switch(msg['event']) {
+							case 'attack':
+								addLine({name : 'info'}, users[msg.attacker_id].name + ' attaque ' + users[msg.defender_id].name + ' !', msg.date, 'log', msg.type);
+							break;
+
+							case 'dice':
+								addLine({name : 'info'}, users[msg.attacker_id].name + ' tire un ' + msg.attacker_dice + ' + ('+ msg.attacker_bonus + '), ' + users[msg.defender_id].name + ' tire un ' + msg.defender_dice + ' + (' + msg.defender_bonus + ') !', msg.date, 'log', msg.type);
+							break;
+
+							case 'effect':
+								addLine({name : 'info'}, users[msg.target_id].name + ' est maintenant affecté par l\'effet ' + msg.effect + ' !', msg.date, 'log', msg.type);
+								if(msg.target_id === you) {
+									var d = new Date(msg.date);
+									d.setSeconds(d.getSeconds() + msg.timeout);
+									setTimeout(function() { addLine({name : 'info'}, 'L\'effet ' + msg.effect + ' est terminé.', d, 'part', 'expire'); }, msg.timeout * 1000);
+								}
+							break;
+
+							case 'invalid':
+								addLine({name : 'info'}, 'Impossible d\'attaquer pour le moment, ou pokémon invalide', (new Date), 'kick', 'invalid');
+							break;
+
+							case 'nothing':
+								addLine({name : 'info'}, 'Il ne se passe rien...', msg.date, 'log', msg.type);
+							break;
+						}
+					break;
+
+					case 'antiflood':
+						switch(msg['event']) {
+							case 'banned':
+								addLine({name : 'info'}, 'Le ' + users[msg.flooder_id].name + ' ' + users[msg.flooder_id].adjective + ' était trop faible. Il est libre maintenant.', msg.date, 'kick', msg.type);
+							break;
+
+							case 'flood_warning':
+								addLine({name : 'info'}, 'Attention, la qualité de vos contributions semble en baisse. Prenez une grande inspiration.', msg.date, 'kick', msg.type);
+							break;
+						}
+					break;
+
+					case 'wait':
+						addLine({name : 'info'}, 'La connection est en cours. Concentrez-vous quelques instants avant de dire des âneries.', msg.date, 'log', msg.type);
+					break;
+
+					case 'notification':
+                        addLine({name : 'info'}, msg.msg, msg.date, 'info');
+                    break;
+
+					case 'userlist':
+						for(var i = 0; i < msg.users.length; i++)
+							addUser(msg.users[i].userid, msg.users[i].params, msg.users[i].profile);
+					break;
+
+					case 'backlog':
+						for(var i = 0; i < msg.msgs.length; i++)
+							if(msg.msgs[i].type === 'me')
+								addLine({name : 'info', color : msg.msgs[i].user.color}, 'Le ' + msg.msgs[i].user.name + ' ' + msg.msgs[i].user.adjective + ' ' + parser(msg.msgs[i].msg), msg.msgs[i].date, 'backlog me', msg.msgs[i].userid);
+							else
+								addLine(msg.msgs[i].user, parser(msg.msgs[i].msg), msg.msgs[i].date, 'backlog ' + msg.msgs[i].type, msg.msgs[i].userid);
+
+						addLine({name : 'info'}, 'Vous êtes connecté.', (new Date), 'log', 'connected');
+					break;
+
+					case 'banned':
+						banned = true;
+						ws.close();
+					break;
+				}
+			}
+			else if(!lastMuted && audio && volume.gain.value > 0) {
+				context.decodeAudioData(msg.data, function(buf) {
+					var source = context.createBufferSource();
+					source.buffer = buf;
+					source.connect(volume);
+					source.start();
+				});
+			}
+		};
+
+		ws.onerror = function(e) {
+			console.log(['error', e]);
+		};
+
+		ws.onclose = function() {
+			for(var i in users)
+				delUser(i);
+
+			if(banned)
+				for(var i = 0; i < 500; i++)
+					addLine({name : 'info'}, 'CIVILISE TOI.', (new Date), 'kick');
+			else {
+				addLine({name : 'info'}, 'Vous êtes déconnecté.', (new Date), 'part');
+				addLine({name : 'info'}, 'Nouvelle connexion en cours...', (new Date), 'part');
+				waitTime = Math.min(waitTime * 2, 120000);
+				window.setTimeout(wsConnect, waitTime);
+			}
+		};
+	};
+
+	wsConnect();
+
+});