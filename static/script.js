document.addEventListener('DOMContentLoaded', function() {
    var audio = (window.AudioContext || typeof webkitAudioContext !== 'undefined'),
	userlist = document.getElementById('userlist'),
	underlay = document.getElementById('underlay'),
	input = document.getElementById('input'),
	chat = document.getElementById('chat'),
	chest = document.getElementById('chest'),
	inventory_display = document.getElementById('inventory_display'),
	bank_display = document.getElementById('bank_display'),
	theme = (localStorage.theme && localStorage.theme.split(' ').length > 2) ? localStorage.theme : 'cozy night sans',
	waitTime = 1000,
	banned = false,
	users = {},
	muted = JSON.parse(localStorage.getItem('mutedUsers')) ? JSON.parse(localStorage.getItem('mutedUsers')) : [],
	you = null,
	count = 0,
	lastMsg,
	lastRow,
	lastId,
	inventory = "",
	item_list = "",
	dragged_item,
	ws;

    inventory_display.innerHTML = "<span>...</span>";
    bank_display.innerHTML = "<span>...</span>";

    // DOM-related functions

    var parser = function(raw_msg) {
	let rules = [
	    {
		test: msg => msg.includes('http'),
		run: msg => msg.replace(/https?:\/\/[^< ]*[^<*.,?! :]/g, '<a href="$&" target="_blank">$&</a>')
	    },
	    {
		test: msg => msg.includes('://vocaroo.com/i/'),
		run: msg => msg.replace(/<a href="https?:\/\/vocaroo.com\/i\/(\w+)" target="_blank">https?:\/\/vocaroo.com\/i\/\w+<\/a>/g, '<audio controls><source src="https://vocaroo.com/media_command.php?media=$1&command=download_mp3" type="audio/mpeg"><source src="https://vocaroo.com/media_command.php?media=$1&command=download_webm" type="audio/webm"></audio>$&')
	    },
	    {
		test: msg => msg.includes('**'),
		run: msg => msg.replace(/\*{2}([^\*]+)\*{2}?/g, '<span class="spoiler">$1</span>')
	    },
	    {
		test: msg => msg.startsWith('&gt;'),
		run: msg => msg.replace(/(.+)/g, '<span class="greentext">$1</span>')
	    }
	];

	var tests = rules.filter(rule => ('test' in rule) && rule.test(raw_msg));
	return tests.filter(rule => 'run' in rule).reduce((prev, rule) => rule.run(prev), raw_msg);
    };
    var autoscroll= function(){
	//auto scroll page down, if scroll bar at the bottom
	if(Math.floor(chat.scrollTop)+chat.offsetHeight >= (chat.scrollHeight - chat.offsetHeight)){

	    chat.scrollTop = chat.scrollHeight;
	}
    }
    var addEmbedYtb = function(ytbId, callback) {

	//create iframe at the bottom of last Div
	let ifrm = document.createElement('iframe');
	ifrm.setAttribute('src', 'https://www.youtube.com/embed/'+ytbId);
	ifrm.setAttribute('frameborder',0);
	lastRow.appendChild(ifrm);
	callback();
    }
    var addEmbedNoelshack = function(NsID, callback) {

	//create IMG at the bottom of last Div
	let imgDiv = document.createElement('img');
	imgDiv.setAttribute('src',"https://image.noelshack.com/"+ NsID);
	imgDiv.setAttribute('style', 'width:auto;height:30vh;maxWidth:60vw');
	lastRow.appendChild(imgDiv);
	callback();
    }
    var addLine = function(pkmn, txt, datemsg, rowclass, uid) {
	var atBottom = (chat.scrollTop >= (chat.scrollHeight - chat.offsetHeight)-50),
	    text = document.createElement('div'),
	    uid = uid || null;
	text.innerHTML = txt;

	if(lastId !== uid) {
	    var row = document.createElement('div'),
		msg = document.createElement('div');

	    if(pkmn.name === 'info') {
		var i = document.createElement('i');
		i.className = 'material-icons';
		i.appendChild(document.createTextNode('info_outline'));
		i.innerHTML = '<img class="pokeball" src="img/icons/pokeball.svg"/>';
		row.id
		row.appendChild(i);
	    }
	    else if(pkmn.name === 'bank') {
		var i = document.createElement('i');
		i.className = 'material-icons';
		i.appendChild(document.createTextNode('info_outline'));
		i.innerHTML = '<img class="pokeball" src="img/icons/coffre.svg"/>';
		row.appendChild(i);
	    }
	    else {
		var pic = document.createElement('div'),
		    img1 = document.createElement('img'),
		    img2 = document.createElement('img'),
		    img3 = document.createElement('img');

		img1.src = '/img/pokemon/small/' + pkmn.img + '.gif';
		img2.src = '/img/pokemon/medium/' + pkmn.img + '.gif';
		img3.src = '/img/pokemon/big/' + pkmn.img + '.png';
		pic.appendChild(img1);
		pic.appendChild(img2);
		pic.appendChild(img3);
		row.appendChild(pic);

		var name = document.createElement('div');
		name.appendChild(document.createTextNode(pkmn.name + ' ' + pkmn.adjective));
		name.style.color = pkmn.color;
		msg.appendChild(name);

	    }

	    if(pkmn.color) {
		row.style.borderColor = pkmn.color;
		row.style.color = pkmn.color;
	    }

	    row.className = rowclass;
	    row.appendChild(msg);
	    lastRow = msg;

	    var dt = document.createElement('div');
	    dt.appendChild(document.createTextNode((new Date(datemsg)).toLocaleTimeString('fr-FR')));
	    row.appendChild(dt);

	    chat.appendChild(row);

	    if(!document.hasFocus())
		document.title = '(' + ++count + ') Loult.family';
	}

	lastRow.appendChild(text);
	lastId = uid;

	if(atBottom)
	    chat.scrollTop = chat.scrollHeight;
    };

    var addUser = function(userid, params, profile) {
	if(userid in users)
	    return;

	users[userid] = params;
	//check if same pokemon and add orderId
	let orderId=0;

	for(let a in users){
	    if (users[a].name == params.name) orderId++;
	}
	users[userid].orderId=orderId;

	if(ambtn.checked && muted.indexOf(userid) === -1)
	    if(!params.you) muted.push(userid);

	var row = document.createElement('li');
        //var newSpan = document.createElement('span');

	// items can be dragged on users to use
	row.setAttribute("data-id", users[userid].name + " " + users[userid].orderId);
	row.addEventListener("dragstart", item_dragstart);
	row.addEventListener("dragover", item_dragover);
	row.addEventListener("dragenter", item_dragenter);
	row.addEventListener("drop", item_drop);

  	// newSpan.appendChild(document.createTextNode(params.name));
	row.appendChild(document.createTextNode(params.name));

  	// row.appendChild ( newSpan );
	row.style.color = params.color;
	row.style.backgroundImage = 'url("/img/pokemon/small/' + params.img + '.gif")';

	if(!params.you) {

	    // Muted button
	    var i = document.createElement('i');
	    i.className = 'material-icons';
	    i.appendChild(document.createTextNode('volume_' + (muted.indexOf(userid) != -1 ? 'off' : 'up')));
	    row.appendChild(i);
	    muted_button = row.getElementsByClassName('material-icons')[0];
	    muted_button.onmousedown = function(e) {
		e.stopPropagation();
		if(muted.indexOf(userid) != -1) {
		    muted.splice(muted.indexOf(userid), 1);
		    i.innerHTML = 'volume_up';
		}
		else {
		    muted.push(userid);
		    i.innerHTML = 'volume_off';
		}
		localStorage.setItem('mutedUsers', JSON.stringify(muted));
	    };

	}
	else {
	    underlay.style.backgroundImage = 'url("/img/pokemon/big/' + params.img + '.png")';
	    you = userid;
	}

	// Attack button
	var i2 = document.createElement('img');
	i2.className = 'sword';
	i2.src = 'img/icons/sword.svg';
	row.appendChild(i2);
	row.onmousedown = function() {
	    ws.send(JSON.stringify({ type : 'attack', target : params.name, order : orderId}));
	};

	var phead = document.createElement('div'),
	    pbody = document.createElement('div'),
	    pdiv = document.createElement('div'),
	    idiv = document.createElement('div'),
	    pimg = document.createElement('img'),
	    l = document.createElement('i');
	l.className = 'material-icons';
	l.appendChild(document.createTextNode('my_location'));

	pimg.src = '/img/pokemon/medium/' + params.img + '.gif';
	idiv.appendChild(pimg);

	phead.style.backgroundImage = 'linear-gradient(to bottom, rgba(0, 0, 0, 0) 0%, rgba(0, 0, 0, 0) 35px, rgba(' + parseInt(params.color.slice(1, 3), 16) + ', ' + parseInt(params.color.slice(3, 5), 16) + ', ' + parseInt(params.color.slice(5, 7), 16) + ', 0.2) 35px, ' + params.color + ' 100%)';
	phead.appendChild(idiv);
	phead.appendChild(document.createElement('br'));
	phead.appendChild(document.createTextNode(params.name + ' ' + params.adjective));

	pbody.appendChild(l);
	pbody.appendChild(document.createTextNode(profile.city + ' (' + profile.departement + ')'));
	pbody.appendChild(document.createElement('br'));
	pbody.appendChild(document.createTextNode(profile.age + ' ans'));
	pbody.appendChild(document.createElement('br'));
	pbody.appendChild(document.createTextNode(profile.orientation));
	pbody.appendChild(document.createElement('br'));
	pbody.appendChild(document.createTextNode(profile.job));

	pdiv.appendChild(phead);
	pdiv.appendChild(pbody);
	row.appendChild(pdiv);

	userlist.appendChild(row);
	users[userid].dom = row;
    };

    var delUser = function(userid) {
	userlist.removeChild(users[userid].dom);
	delete users[userid];
    };

    hist = document.getElementById('history'),
    hist.value = localStorage.getItem('history') ? localStorage.getItem('history') : 'full';

    hist.onchange = function() {
	localStorage.history = hist.value;
    }

    // Limit the number of messages displayed
    var limitHistory = function () {
	var limit = localStorage.getItem('history');

	if (limit == 'full' || typeof limit === 'undefined' || !limit) {
	    return;
	}

	// var limit = 20;
	var hcount = 0;
	var history = chat.children;

	// increments counter for each messages, just one time for other type of blocks
	for (var i = 0; i < history.length; i++) {
	    var cnode = history.item(i);
	    if(cnode.classList.contains('msg') || cnode.classList.contains('backlog')) {
		for(var j = 2; j <= (cnode.childNodes[1].childElementCount); j++) {
		    hcount++;
		}
	    }
	    else {
		hcount++;
	    }
	}

	// removes only the oldest message if block contains several ones
	if(hcount > limit) {
	    var node = history.item(0);
	    if(node.classList.contains('msg')) {
		// tightly coupled with current html structure
		var cnode = node.childNodes[1];
		if(typeof cnode.childNodes[2] !== 'undefined') {
		    cnode.childNodes[1].remove();
		}
		else
		    node.remove();
	    }
	    else {
		node.remove();
	    }
	}
    };

    var historycfg = { attributes: false, childList: true, subtree: true };
    var historyObserver = new MutationObserver(limitHistory);
    historyObserver.observe(chat, historycfg);


    // Focus-related functions

    var dontFocus = false;

    var refocus = function(evt) {
	if(!dontFocus && !window.getSelection().toString())
	    input.focus();
    };

    document.body.addEventListener('mouseup', refocus, false);

    window.addEventListener('resize', function(evt) {
	chat.scrollTop = chat.scrollHeight;
	refocus();
    });

    window.onfocus = function() {
	if(count > 0) {
	    document.title = 'Loult.family';
	    count = 0;
	}
	refocus();
    };

    // Preferences

    var gear = document.getElementById('gear'),
	overlay = document.getElementById('overlay'),
	cover = document.getElementById('cover'),
	close = document.getElementById('close'),
	ambtn = document.getElementById('am'),
	head = document.getElementById('head'),
	main = document.getElementById('main'),
	foot = document.getElementById('foot'),
	themes = document.getElementById('theme'),
	colors = document.getElementById('color'),
	fonts = document.getElementById('font'),
	settings = theme.split(' ');

    ambtn.checked = localStorage.getItem('automute') == 'true' ? true : false;

    ambtn.onchange = function() {
	localStorage.setItem('automute', ambtn.checked);
    }

    var openWindow = function() {
	dontFocus = true;
	input.blur();
	overlay.style.display = 'block';
	head.className = main.className = foot.className = 'blur-in';
    };

    var closeWindow = function() {
	dontFocus = false;
	refocus();
	overlay.style.display = 'none';
	head.className = main.className = foot.className = '';
    };

    gear.onclick = openWindow;
    cover.onclick = close.onclick = closeWindow;

    var applyTheme = function() {
	theme = localStorage.theme = settings.join(' ');
	document.body.className = theme.replace('_', ' ');
	chat.scrollTop = chat.scrollHeight;
    };

    applyTheme();
    themes.value = settings[0];
    colors.value = settings[1];
    fonts.value = settings[2];

    themes.onchange = function() {
	settings[0] = this.value;
	applyTheme();
    };

    colors.onchange = function() {
	settings[1] = this.value;
	applyTheme();
    };

    fonts.onchange = function() {
	settings[2] = this.value;
	applyTheme();
    };

    // Languages

    var select = document.getElementById('lang'),
	lang = document.cookie.match(/lang=(\w{2})/);

    if(!lang) {
	var ln = navigator.language.substr(0, 2);
	switch(ln) {
	case 'fr':
	case 'es':
	case 'de':
	    lang = ln;
	    break;
	default:
	    lang = 'en';
	}
	document.cookie = 'lang=' + lang + '; Path=/';
    }
    else
	lang = lang[1];

    select.value = lang;

    select.onchange = function() {
	lang = this.value;
	document.cookie = 'lang=' + lang + '; Path=/';
    };

    // Sound and volume

    if(audio) {
	var vol = document.getElementById('vol'),
	    volrange = document.getElementById('volrange'),
	    context = new (window.AudioContext || webkitAudioContext)(),
	    volume = (context.createGain ? context.createGain() : context.createGainNode());
	volume.connect(context.destination);

	var changeVolume = function() {
	    localStorage.volume = volume.gain.value = volrange.value * 0.01;
	    changeIcon(volrange.value);
	};

	var changeIcon = function(v) {
	    vol.firstElementChild.src = (v > 0 ? 'img/icons/flute.svg' : 'img/icons/flutenb.svg');
	    //vol.innerHTML = (v > 0 ? (v > 50 ? 'volume_ off' : 'volume_down') : 'volume_mute');
	};

	if(localStorage.volume) {
	    volrange.value = localStorage.volume * 100;
	    volume.gain.value = localStorage.volume;
	    changeIcon(volrange.value);
	}

	vol.onclick = function() {
	    volume.gain.value = (volume.gain.value > 0 ? 0 : volrange.value * 0.01);
	    changeIcon(volume.gain.value * 100);
	};

	volrange.oninput = changeVolume;
    };

    // Inventory chest

    chest.addEventListener('mouseover', function(event) {
	chest.firstElementChild.src = 'img/icons/coffreouvert.svg';
	ws.send(JSON.stringify({type: 'inventory'}));
	inventory_display.style.display = "flex";
	bank_display.style.display = "none";
    });

    chest.addEventListener('mouseleave', function(event) {
	event.stopPropagation();
	chest.firstElementChild.src = 'img/icons/coffre.svg';
	inventory_display.style.display = "none";
    });

    bank_display.addEventListener('mouseleave', function(event) {
	event.stopPropagation();
	bank_display.style.display = "none";
    });

    inventory_display.addEventListener('mouseover', function(event) {
	event.stopPropagation();
	bank_display.style.display = "none";
<<<<<<< HEAD
	inventory_display.style.opacity = 1;
=======
	inventory_display.style.display = "flex";	
>>>>>>> 1b8b0a6e
    })

    // Items
    function item_dragstart(event) {
	event.target.dataTransfer.setData(event.target.getAttribute('data-id'));
	console.log(event);
	event.preventDefault();
    }

    function item_dragover(event) {
	event.preventDefault();
    }

    function item_dragenter(event) {
	event.preventDefault();
    }

    function item_drop(event) {
	event.preventDefault();
	target_id = event.target.getAttribute("data-id").split(" ");
	console.log(dragged_item);
	console.log(target_id);
	ws.send(JSON.stringify({
	    type : 'use',
	    object_id: parseInt(dragged_item),
	    params : target_id }));
    }

    function use_item() {
	attribute = this.getAttribute('data-id');
	ws.send(JSON.stringify({ type : 'use', object_id: attribute, params : "" }));
	ws.send(JSON.stringify({ type : 'inventory'}));
    }

    function take_item() {
	attribute = this.getAttribute('data-id');
	ws.send(JSON.stringify({ type : 'take', object_id: attribute}));
	ws.send(JSON.stringify({ type : 'channel_inventory'}));
    }

    // Users list display

    var userswitch = document.getElementById('userswitch');

    userswitch.onclick = function() {
	var atBottom = (chat.scrollTop === (chat.scrollHeight - chat.offsetHeight));
	userlist.style.width = (userlist.style.width === '0px' ? '200px' : '0px');
	head.style.paddingRight = underlay.style.right = userlist.style.width;
	if(atBottom)
	    chat.scrollTop = chat.scrollHeight;
    };

    // WebSocket-related functions

    var wsConnect = function() {
	ws = new WebSocket(location.origin.replace('http', 'ws') + '/socket' + location.pathname);
	//ws = new WebSocket('wss://loult.family/socket/toast');
	ws.binaryType = 'arraybuffer';

	var lastMuted = false;

	input.onfocus = function(evt) {
	    if (audio && context && context.state !== "running") {
		context.resume().then(() => {
		    console.log('Playback resumed successfully');
		});
	    }
	}

	input.onkeydown = function(evt) {
	    underlay.className = '';
	    if(evt.keyCode === 13 && input.value) {
		var trimed = input.value.trim();
		if(trimed.charAt(0) === '/') {
		    if(trimed.match(/^\/at(?:k|q|ta(?:ck|que))\s/i)) {
			var splitted = trimed.split(' ');
			ws.send(JSON.stringify({ type : 'attack', target : splitted[1], order : ((splitted.length === 3) ? parseInt(splitted[2]) : 0) }));
		    }
		    else if(trimed.match(/^\/(?:en|es|fr|de|it)\s/i)) {
			ws.send(JSON.stringify({type: 'msg', msg: trimed.substr(4), lang: trimed.substr(1, 2).toLowerCase()}));
			underlay.className = 'pulse';
		    }
		    else if(trimed.match(/^\/((?:bank)+)$/i)) {
			ws.send(JSON.stringify({type: 'channel_inventory'}));
			// underlay.className = 'pulse';
			inventory_display.style.display = "none";
			bank_display.style.display = bank_display.style.display == "flex" ? "none" : "flex";
		    }
		    else if(trimed.match(/^\/((?:list)+)$/i)) {
			ws.send(JSON.stringify({type: 'inventory'}));
			chest.firstElementChild.src = 'img/icons/coffreouvert.svg';
			bank_display.style.display = "none";
			inventory_display.style.display = inventory_display.style.display == "flex" ? "none" : "flex";
		    }
		    else if(trimed.match(/^\/give\s/i)) {
			var splitted = trimed.split(' ');
			ws.send(JSON.stringify({ type : 'give', object_id: parseInt(splitted[1]), target : splitted[2], order : ((splitted.length === 4) ? parseInt(splitted[3]) : 0) }));
		    }
		    else if(trimed.match(/^\/use\s/i)) {
			var splitted = trimed.split(' ');
			ws.send(JSON.stringify({ type : 'use', object_id: parseInt(splitted[1]), params : splitted.slice(2) }));
		    }
		    else if(trimed.match(/^\/take\s/i)) {
			var splitted = trimed.split(' ');
			ws.send(JSON.stringify({ type : 'take', object_id: parseInt(splitted[1])}));
		    }
		    else if(trimed.match(/^\/mod\s/i)) {
			var splitted = trimed.split(' ');
			ws.send(JSON.stringify({ mod : splitted[1], params : splitted.slice(2)}));
		    }
		    else if(trimed.match(/^\/trash\s/i)) {
			var splitted = trimed.split(' ');
			ws.send(JSON.stringify({ type : 'trash', object_id: parseInt(splitted[1])}));
		    }
		    else if(trimed.match(/^\/vol(?:ume)?\s(?:\d+)$/i) && audio) {
			volrange.value = Math.min(100, trimed.match(/\d+$/i)[0]);
			changeVolume();
		    }

		    else if(trimed.match(/^\/(?:help|aide)$/i)) {
			var d = new Date;
			addLine({name : 'info'}, '/attaque, /attack, /atq, /atk : Lancer une attaque sur quelqu\'un. Exemple : /attaque Miaouss 2', d, 'part', 'help');
			addLine({name : 'info'}, '/en, /es, /fr, /de : Envoyer un message dans une autre langue. Exemple : /en Where is Pete Ravi?', d, 'part', 'help');
			if(audio)
			    addLine({name : 'info'}, '/volume, /vol : Régler le volume rapidement. Exemple : /volume 50', d, 'part', 'help');
			addLine({name : 'info'}, '/me : Réaliser une action. Exemple: /me essaie la commande /me.', d, 'part', 'help');
			addLine({name : 'info'}, '/use : Utiliser un object de son inventaire. Exemple: /use 3 Miaouss 2', d, 'part', 'help');
			addLine({name : 'info'}, '/give : Donner un objet de son inventaire à quelqu\'un d\'autre. Exemple: /give 2 Tauros', d, 'part', 'help');
			addLine({name : 'info'}, '/list : Afficher son inventaire.', d, 'part', 'help');
			addLine({name : 'info'}, '/bank : Afficher l\inventaire public du salon', d, 'part', 'help');
			addLine({name : 'info'}, '/trash : Jeter un objet de son inventaire. Exemple: /trash 3', d, 'part', 'help');
			addLine({name : 'info'}, '/take : Prendre un object dans l\'inventaire public du salon. Exemple: /take 4', d, 'part', 'help');
			addLine({name : 'info'}, '> : Indique une citation. Exemple : >Je ne reviendrais plus ici !', d, 'part', 'help');
			addLine({name : 'info'}, '** ** : Masquer une partie d\'un message. Exemple : Carapuce est un **chic type** !', d, 'part', 'help');
		    }
		    else if(trimed.match(/^\/me\s/i))
			ws.send(JSON.stringify({type: 'me', msg: trimed.substr(4)}));
		    else if(trimed.match(/^\/(?:poker|flip|omg|drukqs)$/i)) {
			document.body.className = theme.replace('_', ' ') + ' ' + trimed.substr(1);
			chat.scrollTop = chat.scrollHeight;
		    }
		    else if(trimed.match(/^\/((?:bisw)+)$/i)) {
			document.body.className = 'cozy pink comic';
			chat.scrollTop = chat.scrollHeight;
		    }
		    else {
			ws.send(JSON.stringify({type: 'msg', msg: trimed, lang: lang}));
			underlay.className = 'pulse';
		    }
		}
		else if(trimed.length) {
		    ws.send(JSON.stringify({type: 'msg', msg: trimed, lang: lang}));
		    underlay.className = 'pulse';
		}
		lastMsg = input.value;
		input.value = '';
	    }
	    else if(evt.keyCode === 38 || evt.keyCode === 40) {
		evt.preventDefault();
		input.value = (lastMsg && !input.value ? lastMsg : '');
	    }
	};

	ws.onopen = function() {
	    waitTime = 1000;
	};

	ws.onmessage = function(msg) {
	    if(typeof msg.data === 'string') {
		msg = JSON.parse(msg.data);
		lastMuted = (muted.indexOf(msg.userid) != -1);

		switch(msg.type) {
		case 'msg':
		case 'bot':
		    if(!lastMuted)
			addLine(users[msg.userid], parser(msg.msg), msg.date, msg.type, msg.userid);
		    if (document.getElementById("embed").checked==true) {
			//regex to get if msg have youtube link
			let VID_REGEX =/(?:youtube(?:-nocookie)?\.com\/(?:[^\/\n\s]+\/\S+\/|(?:v|e(?:mbed)?)\/|\S*?[?&]v=)|youtu\.be\/)([a-zA-Z0-9_-]{11})/;
			if (msg.msg.match(VID_REGEX) ) {
			    ytbId=msg.msg.split("v=")[1].substring(0, 11);
			    addEmbedYtb(ytbId,autoscroll);
			}
			//if noelshack URL(just url) link
			if (msg.msg.match('http://image.noelshack.com/')|| msg.msg.match('https://image.noelshack.com/')){
			    var imgId=msg.msg.split("noelshack.com/")[1];
			    addEmbedNoelshack(imgId,autoscroll);
			}

		    }
		    break;

		case 'me':
		    if(!lastMuted)
			addLine({name : 'info', color : users[msg.userid].color}, 'Le ' + users[msg.userid].name + ' ' + users[msg.userid].adjective + ' ' + parser(msg.msg), msg.date, 'me', msg.userid);
		    break;

		case 'connect':
		    addUser(msg.userid, msg.params, msg.profile);
		    if(!lastMuted)
			addLine({name : 'info'}, 'Un ' + msg.params.name + ' ' + msg.params.adjective + ' apparaît !', msg.date, 'log', msg.type);
		    break;

		case 'disconnect':
		    if(!lastMuted)
			addLine({name : 'info'}, 'Le ' + users[msg.userid].name + ' ' + users[msg.userid].adjective + ' s\'enfuit !', msg.date, 'part', msg.type);
		    delUser(msg.userid);
		    break;

		case 'attack':
		    switch(msg['event']) {
		    case 'attack':
			addLine({name : 'info'}, users[msg.attacker_id].name + ' attaque ' + users[msg.defender_id].name + ' !', msg.date, 'log', msg.type);
			break;

		    case 'dice':
			addLine({name : 'info'}, users[msg.attacker_id].name + ' tire un ' + msg.attacker_dice + ' + ('+ msg.attacker_bonus + '), ' + users[msg.defender_id].name + ' tire un ' + msg.defender_dice + ' + (' + msg.defender_bonus + ') !', msg.date, 'log', msg.type);
			break;

		    case 'effect':
			addLine({name : 'info'}, users[msg.target_id].name + ' est maintenant affecté par l\'effet ' + msg.effect + ' !', msg.date, 'log', msg.type);
			if(msg.target_id === you) {
			    var d = new Date(msg.date);
			    d.setSeconds(d.getSeconds() + msg.timeout);
			    setTimeout(function() { addLine({name : 'info'}, 'L\'effet ' + msg.effect + ' est terminé.', d, 'part', 'expire'); }, msg.timeout * 1000);
			}
			break;

		    case 'invalid':
			addLine({name : 'info'}, 'Impossible d\'attaquer pour le moment, ou pokémon invalide', (new Date), 'kick', 'invalid');
			break;

		    case 'nothing':
			addLine({name : 'info'}, 'Il ne se passe rien...', msg.date, 'log', msg.type);
			break;
		    }
		    break;

		case 'antiflood':
		    switch(msg['event']) {
		    case 'banned':
			addLine({name : 'info'}, 'Le ' + users[msg.flooder_id].name + ' ' + users[msg.flooder_id].adjective + ' était trop faible. Il est libre maintenant.', msg.date, 'kick', msg.type);
			break;

		    case 'flood_warning':
			addLine({name : 'info'}, 'Attention, la qualité de vos contributions semble en baisse. Prenez une grande inspiration.', msg.date, 'kick', msg.type);
			break;
		    }
		    break;

		case 'wait':
		    addLine({name : 'info'}, 'La connection est en cours. Concentrez-vous quelques instants avant de dire des âneries.', msg.date, 'log', msg.type);
		    break;

		case 'notification':
		    addLine({name : 'info'}, msg.msg,("date" in msg) ? msg.date : (new Date), 'info');
		    break;

		case 'inventory' :
		    inventory_display.innerHTML = "";
		    bank_display.innerHTML = "";

		    items = msg['items'];

		    if(items.length <= 0) {
			inventory_display.innerHTML = "<span>...</span>";
			bank_display.innerHTML = "<span>...</span>";
			return;
		    }

		    target_display = msg['owner'] == "user" ? inventory_display : bank_display;
		    item_callback = msg['owner'] == "user" ? use_item : take_item;

		    for(i = 0; i < items.length; i++) {
			id = items[i]['id'];
			name = items[i]['name'];
			icon = items[i]['icon'];
			item = document.createElement('div');
			item_link = document.createElement('a');
			item_id = document.createElement("span");
			item_img = document.createElement('img');
			item.setAttribute("class", "item");
			item.setAttribute("data-id", id);
			item_img.setAttribute("draggable", true);
			item_link.setAttribute("title", name);
			item_id.innerHTML = id;
			item_img.setAttribute("src", "img/icons/" + icon);
			item_img.setAttribute("data-id", id);
			item_img.addEventListener('drag', function(event) {
			    dragged_item = this.getAttribute('data-id');
			});
			item_link.appendChild(item_id);
			item_link.appendChild(item_img);
			item.appendChild(item_link);
			item.addEventListener('click', item_callback, true);
			target_display.appendChild(item);
		    }
		break;

		case 'userlist':
		    // flushing previous user list just in case
		    for(var i in users)
			delUser(i);

		    for(var i = 0; i < msg.users.length; i++)
			addUser(msg.users[i].userid, msg.users[i].params, msg.users[i].profile);
		    break;

		case 'backlog':
		    for(var i = 0; i < msg.msgs.length; i++)
			if(msg.msgs[i].type === 'me')
			    addLine({name : 'info', color : msg.msgs[i].user.color}, 'Le ' + msg.msgs[i].user.name + ' ' + msg.msgs[i].user.adjective + ' ' + parser(msg.msgs[i].msg), msg.msgs[i].date, 'backlog me', msg.msgs[i].userid);
		    else
			addLine(msg.msgs[i].user, parser(msg.msgs[i].msg), msg.msgs[i].date, 'backlog ' + msg.msgs[i].type, msg.msgs[i].userid);

		    addLine({name : 'info'}, 'Vous êtes connecté.', (new Date), 'log', 'connected');
		    break;

		case 'banned':
		    banned = true;
		    ws.close();
		    break;

		    // conditions dedicated to objects
		case 'give':
		    switch(msg['response']){
		    case 'invalid_target':
			addLine({name : 'info'}, 'Utilisateur récepteur inexistant', (new Date), 'kick', 'invalid');
			break;

		    case 'exchanged':
			addLine({name : 'info'}, users[msg.sender].name + ' donne ' + msg.obj_name + ' à  ' + users[msg.receiver].name + ".", msg.date, 'log');
			break;
		    }
		    break;

		case 'object':
		    switch(msg['response']){
		    case 'invalid_id':
			addLine({name : 'info'}, 'Indice d\'objet dans l\'inventaire inexistant', (new Date), 'log', 'invalid');
			break;

		    case 'object_trashed':
			addLine({name : 'info'}, 'L\'objet ' + msg.object_name + ' a été jeté.', (new Date), 'log');
			break;

		    case 'object_taken':
			addLine({name : 'info'}, 'L\'objet ' + msg.object_name + ' a été pris dans l\'inventaire commun.', (new Date), 'log');
			break;
		    }
		    break;

		case 'punish':
		    switch(msg['event']){
		    case 'taser':
			ws.close();
			banned = true;
			function sleep(ms) {
			    return new Promise(resolve => setTimeout(resolve, ms));
			}
			async function tase(){
			    while(true){
				addLine({name : 'info'}, 'CIVILISE TOI FILS DE PUTE', (new Date), 'kick', 'antiflood');
				await sleep(10)
			    }
			}
			tase();
			break;

		    case 'cactus':
			ws.close();
			ws = null;
			window.location.replace("http://0xad.net/cactus/");
			cactus = true;
			break;
		    }
		}
	    }
	    else if(!lastMuted && audio && volume.gain.value > 0) {
		context.decodeAudioData(msg.data, function(buf) {
		    var source = context.createBufferSource();
		    source.buffer = buf;
		    source.connect(volume);
		    source.start();
		});
	    }
	};

	ws.onerror = function(e) {
	    console.log(['error', e]);
	};

	ws.onclose = function() {
	    for(var i in users)
		delUser(i);

	    if(banned)
		for(var i = 0; i < 500; i++)
		    addLine({name : 'info'}, 'CIVILISE TOI.', (new Date), 'kick');
	    else {
		addLine({name : 'info'}, 'Vous êtes déconnecté.', (new Date), 'part');
		addLine({name : 'info'}, 'Nouvelle connexion en cours...', (new Date), 'part');
		waitTime = Math.min(waitTime * 2, 120000);
		window.setTimeout(wsConnect, waitTime);
	    }
	};
    };
    wsConnect();
});<|MERGE_RESOLUTION|>--- conflicted
+++ resolved
@@ -482,11 +482,7 @@
     inventory_display.addEventListener('mouseover', function(event) {
 	event.stopPropagation();
 	bank_display.style.display = "none";
-<<<<<<< HEAD
-	inventory_display.style.opacity = 1;
-=======
-	inventory_display.style.display = "flex";	
->>>>>>> 1b8b0a6e
+	inventory_display.style.opacity = 1;	
     })
 
     // Items
