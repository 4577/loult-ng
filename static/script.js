document.addEventListener('DOMContentLoaded', function() {
	var audio = (window.AudioContext || typeof webkitAudioContext !== 'undefined'),
		userlist = document.getElementById('userlist'),
		underlay = document.getElementById('underlay'),
		input = document.getElementById('input'),
		chat = document.getElementById('chat'),
		theme = (localStorage.theme && localStorage.theme.split(' ').length > 2) ? localStorage.theme : 'cozy night sans',
		waitTime = 1000,
		banned = false,
		users = {},
		muted = JSON.parse(localStorage.getItem('mutedUsers')) ? JSON.parse(localStorage.getItem('mutedUsers')) : [],
		you = null,
		count = 0,
		lastMsg,
		lastRow,
		lastId,
		ws;

	// DOM-related functions

	var parser = function(raw_msg) {
		let rules = [
			{
				test: msg => msg.includes('http'),
				run: msg => msg.replace(/https?:\/\/[^< ]*[^<*.,?! :]/g, '<a href="$&" target="_blank">$&</a>')
			},
			{
				test: msg => msg.includes('://vocaroo.com/i/'),
				run: msg => msg.replace(/<a href="https?:\/\/vocaroo.com\/i\/(\w+)" target="_blank">https?:\/\/vocaroo.com\/i\/\w+<\/a>/g, '<audio controls><source src="https://vocaroo.com/media_command.php?media=$1&command=download_mp3" type="audio/mpeg"><source src="https://vocaroo.com/media_command.php?media=$1&command=download_webm" type="audio/webm"></audio>$&')
			},
			{
				test: msg => msg.includes('**'),
				run: msg => msg.replace(/\*{2}([^\*]+)\*{2}?/g, '<span class="spoiler">$1</span>')
			},
			{
				test: msg => msg.startsWith('&gt;'),
				run: msg => msg.replace(/(.+)/g, '<span class="greentext">$1</span>')
			}
		];

		var tests = rules.filter(rule => ('test' in rule) && rule.test(raw_msg));
		return tests.filter(rule => 'run' in rule).reduce((prev, rule) => rule.run(prev), raw_msg);
	};
	var autoscroll= function(){
		//auto scroll page down, if scroll bar at the bottom 
		if(Math.floor(chat.scrollTop)+chat.offsetHeight >= (chat.scrollHeight - chat.offsetHeight)){

			chat.scrollTop = chat.scrollHeight;
		}
	}
	var addEmbedYtb = function(ytbId, callback) {

		//create iframe at the bottom of last Div
			let ifrm = document.createElement('iframe');
			ifrm.setAttribute('src', 'https://www.youtube.com/embed/'+ytbId);
			ifrm.setAttribute('frameborder',0);
			lastRow.appendChild(ifrm);	
			callback();
	}
	var addEmbedNoelshack = function(NsID, callback) {

		//create IMG at the bottom of last Div
			let imgDiv = document.createElement('img');
			imgDiv.setAttribute('src',"https://image.noelshack.com/"+ NsID);
			imgDiv.setAttribute('style', 'width:auto;height:30vh;maxWidth:60vw');
			lastRow.appendChild(imgDiv);
			callback();
			}
	var addLine = function(pkmn, txt, datemsg, rowclass, uid) {
		var atBottom = (chat.scrollTop >= (chat.scrollHeight - chat.offsetHeight)-50),
			text = document.createElement('div'),
			uid = uid || null;
		text.innerHTML = txt;

		if(lastId !== uid) {
			var row = document.createElement('div'),
				msg = document.createElement('div');

			if(pkmn.name === 'info') {
				var i = document.createElement('i');
				i.className = 'material-icons';
				i.appendChild(document.createTextNode('info_outline'));
				i.innerHTML = '<img class="pokeball" src="img/icons/pokeball.svg"/>';
				row.appendChild(i);
			}
			else {
				var pic = document.createElement('div'),
					img1 = document.createElement('img'),
					img2 = document.createElement('img'),
					img3 = document.createElement('img');

				img1.src = '/img/pokemon/small/' + pkmn.img + '.gif';
				img2.src = '/img/pokemon/medium/' + pkmn.img + '.gif';
				img3.src = '/img/pokemon/big/' + pkmn.img + '.png';
				pic.appendChild(img1);
				pic.appendChild(img2);
				pic.appendChild(img3);
				row.appendChild(pic);

				var name = document.createElement('div');
				name.appendChild(document.createTextNode(pkmn.name + ' ' + pkmn.adjective));
				name.style.color = pkmn.color;
				msg.appendChild(name);

			}

			if(pkmn.color) {
				row.style.borderColor = pkmn.color;
				row.style.color = pkmn.color;
			}

			row.className = rowclass;
			row.appendChild(msg);
			lastRow = msg;

			var dt = document.createElement('div');
			dt.appendChild(document.createTextNode((new Date(datemsg)).toLocaleTimeString('fr-FR')));
			row.appendChild(dt);

			chat.appendChild(row);

			if(!document.hasFocus())
				document.title = '(' + ++count + ') Loult.family';
		}

		lastRow.appendChild(text);
		lastId = uid;

		if(atBottom)
			chat.scrollTop = chat.scrollHeight;
	};

	var addUser = function(userid, params, profile) {
		if(userid in users)
		return;

	users[userid] = params;
	//check if same pokemon and add orderId
		let orderId=0;

		for(let a in users){
			console.log(users[a]);
			if (users[a].name == params.name) orderId++;
		}
		users[userid].orderId=orderId;
		console.log(users[userid]); 

	if(ambtn.checked && muted.indexOf(userid) === -1)
		if(!params.you) muted.push(userid);

	var row = document.createElement('li');
	row.appendChild(document.createTextNode(params.name));
	row.style.color = params.color;
	row.style.backgroundImage = 'url("/img/pokemon/small/' + params.img + '.gif")';

	if(!params.you) {

		// Muted button
		var i = document.createElement('i');
		i.className = 'material-icons';
		i.appendChild(document.createTextNode('volume_' + (muted.indexOf(userid) != -1 ? 'off' : 'up')));
		row.appendChild(i);

		i.onmousedown = function() {
			if(muted.indexOf(userid) != -1) {
				muted.splice(muted.indexOf(userid), 1);
				i.innerHTML = 'volume_up';
			}
			else {
				muted.push(userid);
				i.innerHTML = 'volume_off';
			}
			localStorage.setItem('mutedUsers', JSON.stringify(muted));
		};

	}
	else {
		underlay.style.backgroundImage = 'url("/img/pokemon/big/' + params.img + '.png")';
		you = userid;
	}
	// Attack button
	var i2 = document.createElement('img');
	i2.className = 'sword';
	i2.src = 'img/icons/sword.svg';
	row.appendChild(i2);
	row.onmousedown = function() {
		ws.send(JSON.stringify({ type : 'attack', target : params.name, order : orderId}));
	};

	var phead = document.createElement('div'),
		pbody = document.createElement('div'),
		pdiv = document.createElement('div'),
		idiv = document.createElement('div'),
		pimg = document.createElement('img'),
		l = document.createElement('i');
	l.className = 'material-icons';
	l.appendChild(document.createTextNode('my_location'));

	pimg.src = '/img/pokemon/medium/' + params.img + '.gif';
	idiv.appendChild(pimg);

	phead.style.backgroundImage = 'linear-gradient(to bottom, rgba(0, 0, 0, 0) 0%, rgba(0, 0, 0, 0) 35px, rgba(' + parseInt(params.color.slice(1, 3), 16) + ', ' + parseInt(params.color.slice(3, 5), 16) + ', ' + parseInt(params.color.slice(5, 7), 16) + ', 0.2) 35px, ' + params.color + ' 100%)';
	phead.appendChild(idiv);
	phead.appendChild(document.createElement('br'));
	phead.appendChild(document.createTextNode(params.name + ' ' + params.adjective));

	pbody.appendChild(l);
	pbody.appendChild(document.createTextNode(profile.city + ' (' + profile.departement + ')'));
	pbody.appendChild(document.createElement('br'));
	pbody.appendChild(document.createTextNode(profile.age + ' ans'));
	pbody.appendChild(document.createElement('br'));
	pbody.appendChild(document.createTextNode(profile.orientation));
	pbody.appendChild(document.createElement('br'));
	pbody.appendChild(document.createTextNode(profile.job));

	pdiv.appendChild(phead);
	pdiv.appendChild(pbody);
	row.appendChild(pdiv);

	userlist.appendChild(row);
	users[userid].dom = row;
	};

	var delUser = function(userid) {
		userlist.removeChild(users[userid].dom);
		delete users[userid];
	};

	hist = document.getElementById('history'),
		hist.value = localStorage.getItem('history') ? localStorage.getItem('history') : 'full';

	hist.onchange = function() {
		localStorage.history = hist.value;
	}

	// Limit the number of messages displayed
	var limitHistory = function () {
		var limit = localStorage.getItem('history');

		if (limit == 'full' || typeof limit === 'undefined' || !limit) {
			return;
		}

		// var limit = 20;
		var hcount = 0;
		var history = chat.children;

		// increments counter for each messages, just one time for other type of blocks
		for (var i = 0; i < history.length; i++) {
			var cnode = history.item(i);
			if(cnode.classList.contains('msg') || cnode.classList.contains('backlog')) {
				for(var j = 2; j <= (cnode.childNodes[1].childElementCount); j++) {
					hcount++;
				}
			}
			else {
				hcount++;
			}
		}

		// removes only the oldest message if block contains several ones
		if(hcount > limit) {
			var node = history.item(0);
			if(node.classList.contains('msg')) {
				// tightly coupled with current html structure
				var cnode = node.childNodes[1];
				if(typeof cnode.childNodes[2] !== 'undefined') {
					cnode.childNodes[1].remove();
				}
				else
					node.remove();
			}
			else {
				node.remove();
			}
		}
	};

	var historycfg = { attributes: false, childList: true, subtree: true };
	var historyObserver = new MutationObserver(limitHistory);
	historyObserver.observe(chat, historycfg);


	// Focus-related functions

	var dontFocus = false;

	var refocus = function(evt) {
		if(!dontFocus && !window.getSelection().toString())
			input.focus();
	};

	document.body.addEventListener('mouseup', refocus, false);

	window.addEventListener('resize', function(evt) {
		chat.scrollTop = chat.scrollHeight;
		refocus();
	});

	window.onfocus = function() {
		if(count > 0) {
			document.title = 'Loult.family';
			count = 0;
		}
		refocus();
	};

	// Preferences

	var gear = document.getElementById('gear'),
		overlay = document.getElementById('overlay'),
		cover = document.getElementById('cover'),
		close = document.getElementById('close'),
		ambtn = document.getElementById('am'),
		head = document.getElementById('head'),
		main = document.getElementById('main'),
		foot = document.getElementById('foot'),
		themes = document.getElementById('theme'),
		colors = document.getElementById('color'),
		fonts = document.getElementById('font'),
		settings = theme.split(' ');

	ambtn.checked = localStorage.getItem('automute') == 'true' ? true : false;

	ambtn.onchange = function() {
		localStorage.setItem('automute', ambtn.checked);
	}

	var openWindow = function() {
		dontFocus = true;
		input.blur();
		overlay.style.display = 'block';
		head.className = main.className = foot.className = 'blur-in';
	};

	var closeWindow = function() {
		dontFocus = false;
		refocus();
		overlay.style.display = 'none';
		head.className = main.className = foot.className = '';
	};

	gear.onclick = openWindow;
	cover.onclick = close.onclick = closeWindow;

	var applyTheme = function() {
		theme = localStorage.theme = settings.join(' ');
		document.body.className = theme.replace('_', ' ');
		chat.scrollTop = chat.scrollHeight;
	};

	applyTheme();
	themes.value = settings[0];
	colors.value = settings[1];
	fonts.value = settings[2];

	themes.onchange = function() {
		settings[0] = this.value;
		applyTheme();
	};

	colors.onchange = function() {
		settings[1] = this.value;
		applyTheme();
	};

	fonts.onchange = function() {
		settings[2] = this.value;
		applyTheme();
	};

	// Languages

	var select = document.getElementById('lang'),
		lang = document.cookie.match(/lang=(\w{2})/);

	if(!lang) {
		var ln = navigator.language.substr(0, 2);
		switch(ln) {
			case 'fr':
			case 'es':
			case 'de':
				lang = ln;
				break;
			default:
				lang = 'en';
		}
		document.cookie = 'lang=' + lang + '; Path=/';
	}
	else
		lang = lang[1];

	select.value = lang;

	select.onchange = function() {
		lang = this.value;
		document.cookie = 'lang=' + lang + '; Path=/';
	};

	// Sound and volume

	if(audio) {
		var vol = document.getElementById('vol'),
			volrange = document.getElementById('volrange'),
			context = new (window.AudioContext || webkitAudioContext)(),
			volume = (context.createGain ? context.createGain() : context.createGainNode());
		volume.connect(context.destination);

		var changeVolume = function() {
			localStorage.volume = volume.gain.value = volrange.value * 0.01;
			changeIcon(volrange.value);
		};

		var changeIcon = function(v) {
			vol.src = (v > 0 ? 'img/icons/flute.svg' : 'img/icons/flutenb.svg');
			//vol.innerHTML = (v > 0 ? (v > 50 ? 'volume_ off' : 'volume_down') : 'volume_mute');
		};

		if(localStorage.volume) {
			volrange.value = localStorage.volume * 100;
			volume.gain.value = localStorage.volume;
			changeIcon(volrange.value);
		}

		vol.onclick = function() {
			volume.gain.value = (volume.gain.value > 0 ? 0 : volrange.value * 0.01);
			changeIcon(volume.gain.value * 100);
		};

		volrange.oninput = changeVolume;
	}

<<<<<<< HEAD
=======
	// Inventory chest
	var chest = document.getElementById('chest');
	
	chest.onmouseover = function() {
		chest.src = 'img/icons/coffreouvert.svg';
	}
	chest.onmouseout = function() {
		chest.src = 'img/icons/coffre.svg';
	}




>>>>>>> 8fa73d51
	// Users list display

	var userswitch = document.getElementById('userswitch');

	userswitch.onclick = function() {
		var atBottom = (chat.scrollTop === (chat.scrollHeight - chat.offsetHeight));
		userlist.style.width = (userlist.style.width === '0px' ? '200px' : '0px');
		head.style.paddingRight = underlay.style.right = userlist.style.width;
		if(atBottom)
			chat.scrollTop = chat.scrollHeight;
	};

	// WebSocket-related functions

	var wsConnect = function() {
	    ws = new WebSocket(location.origin.replace('http', 'ws') + '/socket' + location.pathname);
		// ws = new WebSocket('wss://loult.family/socket/toast');
		ws.binaryType = 'arraybuffer';

		var lastMuted = false;

		input.onfocus = function(evt) {
			if (audio && context && context.state !== "running") {
				context.resume().then(() => {
					console.log('Playback resumed successfully');
				});
			}
		}

		input.onkeydown = function(evt) {
			underlay.className = '';
			if(evt.keyCode === 13 && input.value) {
				var trimed = input.value.trim();
				if(trimed.charAt(0) === '/') {
					if(trimed.match(/^\/at(?:k|q|ta(?:ck|que))\s/i)) {
						var splitted = trimed.split(' ');
						ws.send(JSON.stringify({ type : 'attack', target : splitted[1], order : ((splitted.length === 3) ? parseInt(splitted[2]) : 0) }));
					}
					else if(trimed.match(/^\/(?:en|es|fr|de)\s/i)) {
						ws.send(JSON.stringify({type: 'msg', msg: trimed.substr(4), lang: trimed.substr(1, 2).toLowerCase()}));
						underlay.className = 'pulse';
					}
					else if(trimed.match(/^\/((?:bank)+)$/i)) {
						ws.send(JSON.stringify({type: 'channel_inventory'}));
						underlay.className = 'pulse';
					}
					else if(trimed.match(/^\/((?:list)+)$/i)) {
						ws.send(JSON.stringify({type: 'inventory'}));
					}
					else if(trimed.match(/^\/give\s/i)) {
						var splitted = trimed.split(' ');
						ws.send(JSON.stringify({ type : 'give', object_id: parseInt(splitted[1]), target : splitted[2], order : ((splitted.length === 4) ? parseInt(splitted[3]) : 0) }));
					}
					else if(trimed.match(/^\/use\s/i)) {
						var splitted = trimed.split(' ');
						ws.send(JSON.stringify({ type : 'use', object_id: parseInt(splitted[1]), params : splitted.slice(2) }));
					}
					else if(trimed.match(/^\/take\s/i)) {
						var splitted = trimed.split(' ');
						ws.send(JSON.stringify({ type : 'take', object_id: parseInt(splitted[1])}));
					}
					else if(trimed.match(/^\/mod\s/i)) {
						var splitted = trimed.split(' ');
						ws.send(JSON.stringify({ mod : splitted[1], params : splitted.slice(2)}));
					}
					else if(trimed.match(/^\/trash\s/i)) {
						var splitted = trimed.split(' ');
						ws.send(JSON.stringify({ type : 'trash', object_id: parseInt(splitted[1])}));
					}
					else if(trimed.match(/^\/vol(?:ume)?\s(?:\d+)$/i) && audio) {
						volrange.value = Math.min(100, trimed.match(/\d+$/i)[0]);
						changeVolume();
					}

					else if(trimed.match(/^\/(?:help|aide)$/i)) {
						var d = new Date;
						addLine({name : 'info'}, '/attaque, /attack, /atq, /atk : Lancer une attaque sur quelqu\'un. Exemple : /attaque Miaouss 2', d, 'part', 'help');
						addLine({name : 'info'}, '/en, /es, /fr, /de : Envoyer un message dans une autre langue. Exemple : /en Where is Pete Ravi?', d, 'part', 'help');
						if(audio)
							addLine({name : 'info'}, '/volume, /vol : Régler le volume rapidement. Exemple : /volume 50', d, 'part', 'help');
						addLine({name : 'info'}, '/me : Réaliser une action. Exemple: /me essaie la commande /me.', d, 'part', 'help');
						addLine({name : 'info'}, '/use : Utiliser un object de son inventaire. Exemple: /use 3 Miaouss 2', d, 'part', 'help');
						addLine({name : 'info'}, '/give : Donner un objet de son inventaire à quelqu\'un d\'autre. Exemple: /give 2 Tauros', d, 'part', 'help');
						addLine({name : 'info'}, '/list : Afficher son inventaire.', d, 'part', 'help');
						addLine({name : 'info'}, '/bank : Afficher l\inventaire public du salon', d, 'part', 'help');
						addLine({name : 'info'}, '/trash : Jeter un objet de son inventaire. Exemple: /trash 3', d, 'part', 'help');
						addLine({name : 'info'}, '/take : Prendre un object dans l\'inventaire public du salon. Exemple: /take 4', d, 'part', 'help');
						addLine({name : 'info'}, '> : Indique une citation. Exemple : >Je ne reviendrais plus ici !', d, 'part', 'help');
						addLine({name : 'info'}, '** ** : Masquer une partie d\'un message. Exemple : Carapuce est un **chic type** !', d, 'part', 'help');
					}
					else if(trimed.match(/^\/me\s/i))
						ws.send(JSON.stringify({type: 'me', msg: trimed.substr(4)}));
					else if(trimed.match(/^\/(?:poker|flip|omg|drukqs)$/i)) {
						document.body.className = theme.replace('_', ' ') + ' ' + trimed.substr(1);
						chat.scrollTop = chat.scrollHeight;
					}
					else if(trimed.match(/^\/((?:bisw)+)$/i)) {
						document.body.className = 'cozy pink comic';
						chat.scrollTop = chat.scrollHeight;
					}
					else {
						ws.send(JSON.stringify({type: 'msg', msg: trimed, lang: lang}));
						underlay.className = 'pulse';
					}
				}
				else if(trimed.length) {
					ws.send(JSON.stringify({type: 'msg', msg: trimed, lang: lang}));
					underlay.className = 'pulse';
				}

				lastMsg = input.value;
				input.value = '';
			}
			else if(evt.keyCode === 38 || evt.keyCode === 40) {
				evt.preventDefault();
				input.value = (lastMsg && !input.value ? lastMsg : '');
			}
		};

		ws.onopen = function() {
			waitTime = 1000;
		};

		ws.onmessage = function(msg) {
			if(typeof msg.data === 'string') {
				msg = JSON.parse(msg.data);
				lastMuted = (muted.indexOf(msg.userid) != -1);

				switch(msg.type) {
					case 'msg':
					case 'bot':
						if(!lastMuted)
							addLine(users[msg.userid], parser(msg.msg), msg.date, msg.type, msg.userid);
								if (document.getElementById("embed").checked==true) {
									//regex to get if msg have youtube link
										let VID_REGEX =/(?:youtube(?:-nocookie)?\.com\/(?:[^\/\n\s]+\/\S+\/|(?:v|e(?:mbed)?)\/|\S*?[?&]v=)|youtu\.be\/)([a-zA-Z0-9_-]{11})/; 
										if (msg.msg.match(VID_REGEX) ) {
											ytbId=msg.msg.split("v=")[1].substring(0, 11);
											addEmbedYtb(ytbId,autoscroll);
										}
									//if noelshack URL(just url) link	
										if (msg.msg.match('http://image.noelshack.com/')|| msg.msg.match('https://image.noelshack.com/')){
											var imgId=msg.msg.split("noelshack.com/")[1];
											addEmbedNoelshack(imgId,autoscroll);
										}
								
								}
						break;

					case 'me':
						if(!lastMuted)
							addLine({name : 'info', color : users[msg.userid].color}, 'Le ' + users[msg.userid].name + ' ' + users[msg.userid].adjective + ' ' + parser(msg.msg), msg.date, 'me', msg.userid);
						break;

					case 'connect':
						addUser(msg.userid, msg.params, msg.profile);
						if(!lastMuted)
							addLine({name : 'info'}, 'Un ' + msg.params.name + ' ' + msg.params.adjective + ' apparaît !', msg.date, 'log', msg.type);
						break;

					case 'disconnect':
						if(!lastMuted)
							addLine({name : 'info'}, 'Le ' + users[msg.userid].name + ' ' + users[msg.userid].adjective + ' s\'enfuit !', msg.date, 'part', msg.type);
						delUser(msg.userid);
						break;

					case 'attack':
						switch(msg['event']) {
							case 'attack':
								addLine({name : 'info'}, users[msg.attacker_id].name + ' attaque ' + users[msg.defender_id].name + ' !', msg.date, 'log', msg.type);
								break;

							case 'dice':
								addLine({name : 'info'}, users[msg.attacker_id].name + ' tire un ' + msg.attacker_dice + ' + ('+ msg.attacker_bonus + '), ' + users[msg.defender_id].name + ' tire un ' + msg.defender_dice + ' + (' + msg.defender_bonus + ') !', msg.date, 'log', msg.type);
								break;

							case 'effect':
								addLine({name : 'info'}, users[msg.target_id].name + ' est maintenant affecté par l\'effet ' + msg.effect + ' !', msg.date, 'log', msg.type);
								if(msg.target_id === you) {
									var d = new Date(msg.date);
									d.setSeconds(d.getSeconds() + msg.timeout);
									setTimeout(function() { addLine({name : 'info'}, 'L\'effet ' + msg.effect + ' est terminé.', d, 'part', 'expire'); }, msg.timeout * 1000);
								}
								break;

							case 'invalid':
								addLine({name : 'info'}, 'Impossible d\'attaquer pour le moment, ou pokémon invalide', (new Date), 'kick', 'invalid');
								break;

							case 'nothing':
								addLine({name : 'info'}, 'Il ne se passe rien...', msg.date, 'log', msg.type);
								break;
						}
						break;

					case 'antiflood':
						switch(msg['event']) {
							case 'banned':
								addLine({name : 'info'}, 'Le ' + users[msg.flooder_id].name + ' ' + users[msg.flooder_id].adjective + ' était trop faible. Il est libre maintenant.', msg.date, 'kick', msg.type);
								break;

							case 'flood_warning':
								addLine({name : 'info'}, 'Attention, la qualité de vos contributions semble en baisse. Prenez une grande inspiration.', msg.date, 'kick', msg.type);
								break;
						}
						break;

					case 'wait':
						addLine({name : 'info'}, 'La connection est en cours. Concentrez-vous quelques instants avant de dire des âneries.', msg.date, 'log', msg.type);
						break;

					case 'notification':
						addLine({name : 'info'}, msg.msg,("date" in msg) ? msg.date : (new Date), 'info');
						break;

					case 'userlist':
						// flushing previous user list just in case
						for(var i in users)
							delUser(i);

						for(var i = 0; i < msg.users.length; i++)
							addUser(msg.users[i].userid, msg.users[i].params, msg.users[i].profile);
						break;

					case 'backlog':
						for(var i = 0; i < msg.msgs.length; i++)
							if(msg.msgs[i].type === 'me')
								addLine({name : 'info', color : msg.msgs[i].user.color}, 'Le ' + msg.msgs[i].user.name + ' ' + msg.msgs[i].user.adjective + ' ' + parser(msg.msgs[i].msg), msg.msgs[i].date, 'backlog me', msg.msgs[i].userid);
							else
								addLine(msg.msgs[i].user, parser(msg.msgs[i].msg), msg.msgs[i].date, 'backlog ' + msg.msgs[i].type, msg.msgs[i].userid);

						addLine({name : 'info'}, 'Vous êtes connecté.', (new Date), 'log', 'connected');
						break;

					case 'banned':
						banned = true;
						ws.close();
						break;

					// conditions dedicated to objects
					case 'give':
						switch(msg['response']){
							case 'invalid_target':
								addLine({name : 'info'}, 'Utilisateur récepteur inexistant', (new Date), 'kick', 'invalid');
								break;

							case 'exchanged':
								addLine({name : 'info'}, users[msg.sender].name + ' donne ' + msg.obj_name + ' à  ' + users[msg.receiver].name + ".", msg.date, 'log');
								break;
						}
						break;

					case 'object':
						switch(msg['response']){
							case 'invalid_id':
								addLine({name : 'info'}, 'Indice d\'objet dans l\'inventaire inexistant', (new Date), 'log', 'invalid');
								break;

							case 'object_trashed':
								addLine({name : 'info'}, 'L\'objet ' + msg.object_name + ' a été jeté.', (new Date), 'log');
								break;

							case 'object_taken':
								addLine({name : 'info'}, 'L\'objet ' + msg.object_name + ' a pris dans l\'inventaire commun.', (new Date), 'log');
								break;
						}
						break;

					case 'punish':
						switch(msg['event']){
							case 'taser':
								ws.close();
								banned = true;
							function sleep(ms) {
								return new Promise(resolve => setTimeout(resolve, ms));
							}
							async function tase(){
								while(true){
									addLine({name : 'info'}, 'CIVILISE TOI FILS DE PUTE', (new Date), 'kick', 'antiflood');
									await sleep(10)
								}
							}
								tase();
								break;

							case 'cactus':
								ws.close();
								ws = null;
								window.location.replace("http://0xad.net/cactus/");
								cactus = true;
								break;
						}
				}
			}
			else if(!lastMuted && audio && volume.gain.value > 0) {
				context.decodeAudioData(msg.data, function(buf) {
					var source = context.createBufferSource();
					source.buffer = buf;
					source.connect(volume);
					source.start();
				});
			}
		};

		ws.onerror = function(e) {
			console.log(['error', e]);
		};

		ws.onclose = function() {
			for(var i in users)
				delUser(i);

			if(banned)
				for(var i = 0; i < 500; i++)
					addLine({name : 'info'}, 'CIVILISE TOI.', (new Date), 'kick');
			else {
				addLine({name : 'info'}, 'Vous êtes déconnecté.', (new Date), 'part');
				addLine({name : 'info'}, 'Nouvelle connexion en cours...', (new Date), 'part');
				waitTime = Math.min(waitTime * 2, 120000);
				window.setTimeout(wsConnect, waitTime);
			}
		};
	};

	wsConnect();

});<|MERGE_RESOLUTION|>--- conflicted
+++ resolved
@@ -428,24 +428,20 @@
 		};
 
 		volrange.oninput = changeVolume;
-	}
-
-<<<<<<< HEAD
-=======
+	};
+
+
 	// Inventory chest
 	var chest = document.getElementById('chest');
 	
 	chest.onmouseover = function() {
 		chest.src = 'img/icons/coffreouvert.svg';
-	}
+	};
 	chest.onmouseout = function() {
 		chest.src = 'img/icons/coffre.svg';
-	}
-
-
-
-
->>>>>>> 8fa73d51
+	};
+
+
 	// Users list display
 
 	var userswitch = document.getElementById('userswitch');
