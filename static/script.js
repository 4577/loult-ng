--- conflicted
+++ resolved
@@ -192,8 +192,7 @@
 	    underlay.style.backgroundImage = 'url("/img/pokemon/big/' + params.img + '.png")';
 	    you = userid;
 	}
-<<<<<<< HEAD
-=======
+
 	// Attack button
 	var i2 = document.createElement('img');
 	i2.className = 'sword';
@@ -202,7 +201,6 @@
 	row.onmousedown = function() {
 	    ws.send(JSON.stringify({ type : 'attack', target : params.name, order : orderId}));
 	};
->>>>>>> b5730207
 
 	var phead = document.createElement('div'),
 	    pbody = document.createElement('div'),
@@ -571,12 +569,9 @@
 		    underlay.className = 'pulse';
 		}
 
-<<<<<<< HEAD
 	var wsConnect = function() {
 	    ws = new WebSocket(location.origin.replace('http', 'ws') + '/socket' + location.pathname);
-		ws = new WebSocket('wss://loult.family/socket/toast');
 		ws.binaryType = 'arraybuffer';
-=======
 		lastMsg = input.value;
 		input.value = '';
 	    }
@@ -585,7 +580,6 @@
 		input.value = (lastMsg && !input.value ? lastMsg : '');
 	    }
 	};
->>>>>>> b5730207
 
 	ws.onopen = function() {
 	    waitTime = 1000;
