--- conflicted
+++ resolved
@@ -4,6 +4,7 @@
 import wave
 from asyncio import get_event_loop
 from hashlib import md5
+from tkinter.tix import AUTO
 
 import numpy
 import pyaudio
@@ -14,13 +15,8 @@
 from salt import SALT
 from tools.audio_tools import mix_tracks
 from tools import AudioEffect, PhonemicEffect, PoiloEffect, PitchRandomizerEffect, PhonemicFofoteEffect, VowelExchangeEffect
-<<<<<<< HEAD
-from tools import SkyblogEffect, AutotuneEffect, GrandSpeechMasterEffect, CrapweEffect, ReverbManEffect, \
-    ContradictorEffect
-=======
 from tools.effects.effects import SkyblogEffect, AutotuneEffect, GrandSpeechMasterEffect, CrapweEffect, ReverbManEffect, \
     ContradictorEffect, RobotVoiceEffect, PitchShiftEffect
->>>>>>> 3848595b
 from tools.phonems import PhonemList, FrenchPhonems
 from tools.users import User
 
