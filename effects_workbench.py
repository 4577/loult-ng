--- conflicted
+++ resolved
@@ -102,31 +102,11 @@
 for effect in [ContradictorEffect(),TestEffect()]:
     user.state.add_effect(effect)
 
-<<<<<<< HEAD
-
-async def async_wrap():
-    text, wav = await user.render_message("""Non mais là les mecs faut se détendre si vous voulez sortir moi jme
-    ferais un plaisir de putain de sortir des pédales comme vous parce que putain jreconnais les gars comme vous genre
-    ils sla pètent ouais moi jsais chier debout et tout mais mon gars les mecs qui chient debout arrivent pas
-    a pisser assis et ceux qui pissent assis mon gars c'est des connards qui votent pour daesh aux élections
-     régionales ça c'est avéré jai vécu des trucs dans ma life mon gars tsais meme pas ou ta sexualité se situe""",
-                                                 "fr")
-
-    # text, wav = await user.render_message('abaissa abaissai abaissaient abaissait abaissant abaisse abaissent ', "fr")
-    print("Text : ", text)
-    with open("/tmp/effect.wav", "wb") as wavfile:
-        wavfile.write(wav)
-    a = AudioFile(io.BytesIO(wav))
-    # a = AudioFile("/tmp/effect.wav")
-    a.play()
-    a.close()
-=======
 msg = """Non mais là les mecs faut se détendre si vous voulez sortir moi jme
 ferais un plaisir de putain de sortir des pédales comme vous parce que putain jreconnais les gars comme vous genre
 ils sla pètent ouais moi jsais chier debout et tout mais mon gars les mecs qui chient debout arrivent pas
 a pisser assis et ceux qui pissent assis mon gars c'est des connards qui votent pour daesh aux élections
  régionales ça c'est avéré jai vécu des trucs dans ma life mon gars tsais meme pas ou ta sexualité se situe"""
->>>>>>> 3dc6cb5a
 
 loop = get_event_loop()
 text, wav = loop.run_until_complete(user.render_message(msg, "fr"))
@@ -136,6 +116,5 @@
 with open("/tmp/effect.wav", "wb") as wavfile:
     wavfile.write(wav)
 a = AudioFile(io.BytesIO(wav))
-# a = AudioFile("/tmp/effect.wav")
 a.play()
 a.close()
