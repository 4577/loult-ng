--- conflicted
+++ resolved
@@ -21,12 +21,8 @@
                     3 * [WpseEffect, SpeechMasterEffect, CrapweEffect,
                          VocalDyslexia, ReverbManEffect, PhonemicNwwoiwwEffect,
                          StutterEffect, GrandSpeechMasterEffect, TouretteEffect,
-<<<<<<< HEAD
                          VowelExchangeEffect, PitchShiftEffect,
                          ContradictorEffect] + \
-=======
-                         VowelExchangeEffect, PitchShiftEffect, PoiloEffect] + \
->>>>>>> 72a593d1
                     6 * [AutotuneEffect, PitchRandomizerEffect,
                          RobotVoiceEffect, AngryRobotVoiceEffect]
 #AVAILABLE_EFFECTS = [ContradictorEffect] # single tools list used when testing
