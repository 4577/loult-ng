--- conflicted
+++ resolved
@@ -406,11 +406,8 @@
 
 class WealthDetector(UsableObject, TargetedObject):
     NAME = "détecteur de richesse"
-<<<<<<< HEAD
     ICON = "detector.gif"
-=======
     COOLDOWN = 30  # in seconds
->>>>>>> fa86d00f
 
     def use(self, loult_state, server, obj_params):
         target_id, target = self._acquire_target(server, obj_params)
