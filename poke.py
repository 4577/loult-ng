#!/usr/bin/python3
#-*- encoding: Utf-8 -*-
import logging
<<<<<<< HEAD
from asyncio import get_event_loop, ensure_future, gather
=======
import wave
from asyncio import get_event_loop, ensure_future, sleep, gather, set_event_loop_policy, get_event_loop_policy
from collections import OrderedDict, deque
from copy import deepcopy
>>>>>>> 5f5e54a3
from datetime import datetime, timedelta, time
from itertools import chain

from tools.ban import Ban, BanFail
<<<<<<< HEAD
from tools.client import ClientRouter, LoultServerProtocol
from tools.handlers import MessageHandler, BinaryHandler, TrashHandler, BanHandler, ShadowbanHandler, \
    NoRenderMsgHandler, AttackHandler, PrivateMessageHandler, MoveHandler
from tools.state import LoultServerState
=======
from tools.combat import CombatSimulator
from tools.tools import INVISIBLE_CHARS, encode_json, OrderedDequeDict
from tools.users import User


class UnauthorizedCookie(Exception):
    pass


class ClientLogAdapter(logging.LoggerAdapter):

    def process(self, msg, kwargs):

        if not (self.extra.ip is None or self.extra.user is None):
            tpl = '{ip}:{user_id}:{msg}'
            msg = tpl.format(user_id=self.extra.user.user_id,
                             ip=self.extra.ip, msg=msg)
        elif self.extra.user is None and self.extra.ip is not None:
            msg = '{ip}:{msg}'.format(ip=self.extra.ip, msg=msg)
        else:
            msg = 'pre-handshake state, no information: {msg}'.format(msg=msg)

        return msg, kwargs


def auto_close(method):
    @wraps(method)
    async def wrapped(*args, **kwargs):
        self = args[0]
        try:
            return await method(*args, **kwargs)
        except Exception as err:
            self.sendClose(code=4000, reason=str(err))
            self.logger.error('raised an exception "%s"' % err)
            self.logger.debug(err, exc_info=True)
    return wrapped


class LoultServer:

    channel_n = None
    channel_obj = None
    client_logger = None
    cnx = False
    cookie = None
    ip = None
    lasttxt = None
    loult_state = None
    sendend = None
    user = None
    raw_cookie = None

    def __init__(self):
        if self.client_logger is None or self.loult_state is None:
            raise NotImplementedError('You must override "logger" and "state".')
        self.logger = ClientLogAdapter(self.client_logger, self)
        super().__init__()

    def onConnect(self, request):
        """HTTP-level request, triggered when the client opens the WSS connection"""
       	self.ip = request.headers['x-real-ip']

        # checking if this IP's last login isn't too close from this one
        if self.ip in self.loult_state.ip_last_login:
            if (datetime.now() - self.loult_state.ip_last_login[self.ip]).seconds < TIME_BETWEEN_CONNECTIONS:
                raise ConnectionDeny(403, 'Wait some time before trying to connect')
        self.loult_state.ip_last_login[self.ip] = datetime.now()

        self.logger.info('attempting a connection')

        # trying to extract the cookie from the request header. Else, creating a new cookie and
        # telling the client to store it with a Set-Cookie header
        retn = {}
        try:
            ck = request.headers['cookie'].split('id=')[1].split(';')[0]
        except (KeyError, IndexError):
            ck = urandom(16).hex()
            retn = {'Set-Cookie': 'id=%s; expires=Tue, 19 Jan 2038 03:14:07 UTC; Path=/' % ck}

        self.raw_cookie = ck
        cookie_hash = md5((ck + SALT).encode('utf8')).digest()

        if cookie_hash in self.loult_state.banned_cookies:
            raise ConnectionDeny(403, 'temporarily banned for flooding.')

        self.cookie = cookie_hash
        #  trashed cookies are automatically redirected to a "trash" channel
        if self.cookie in self.loult_state.trashed_cookies:
            self.channel_n = "cancer"
        else:
            self.channel_n = request.path.lower().split('/', 2)[-1]
            self.channel_n = sub("/.*", "", self.channel_n)
        self.sendend = datetime.now()
        self.lasttxt = datetime.now()

        return None, retn

    def onOpen(self):
        """Triggered once the WSS is opened. Mainly consists of registering the user in the channel, and
        sending the channel's information (connected users and the backlog) to the user"""
        # telling the  connected users'register to register the current user in the current channel
        try:
            self.channel_obj, self.user = self.loult_state.channel_connect(self, self.cookie, self.channel_n)
        except UnauthorizedCookie: # this means the user's cookie was denied
            self.sendClose(code=4005, reason='Too many cookies already connected to your IP')

        # copying the channel's userlist info and telling the current JS client which userid is "its own"
        my_userlist = OrderedDict([(user_id , deepcopy(user.info))
                                   for user_id, user in self.channel_obj.users.items()])
        my_userlist[self.user.user_id]['params']['you'] = True  # tells the JS client this is the user's pokemon
        # sending the current user list to the client
        self.send_json(type='userlist', users=list(my_userlist.values()))
        self.send_json(type='backlog', msgs=self.channel_obj.backlog, date=timestamp() * 1000)

        self.cnx = True  # connected!
        self.logger.info('has fully open a connection')

    def send_json(self, **kwargs):
        self.sendMessage(encode_json(kwargs), isBinary=False)

    def send_binary(self, payload):
        self.sendMessage(payload, isBinary=True)

    def _check_flood(self, msg):
        if not self.user.state.check_flood(msg):
            return False

        if self.cookie in self.loult_state.banned_cookies:
            return True

        if self.user.state.has_been_warned: # user has already been warned. Ban him/her and notify everyone
            self.logger.info('has been detected as a flooder')
            self.channel_obj.broadcast(type='antiflood', event='banned',
                                       flooder_id=self.user.user_id,
                                       date=timestamp() * 1000)
            self.loult_state.ban_cookie(self.cookie)
            self.sendClose(code=4004, reason='banned for flooding')
        else:
            # resets the user's msg log, then warns the user
            self.user.state.reset_flood_detection()
            self.user.state.has_been_warned = True
            self.send_json(type='antiflood', event='flood_warning',
                           date=timestamp() * 1000)
            alarm_sound = self._open_sound_file("tools/data/alerts/alarm.wav")
            self.send_binary(alarm_sound)
            self.logger.info('has been warned for flooding')
        return True

    @auto_close
    async def _msg_handler(self, msg_data : Dict):
        now = datetime.now()
        if (now - self.user.state.connection_time).seconds < TIME_BEFORE_TALK:
            return self.send_json(type='wait',date=timestamp()*1000)

        if self._check_flood(msg_data['msg']):
            return
        # user object instance renders both the output sound and output text
        try:
            output_msg, wav = await self.user.render_message(msg_data["msg"], msg_data.get("lang", "fr"))
        except OSError: # usually an out of memory error
            exit(1) # exiting so the server can restart

        # estimating the end of the current voice render, to rate limit
        calc_sendend = max(self.sendend, now) + timedelta(seconds=len(wav) * 8 / 6000000)
        synth = calc_sendend < now + timedelta(seconds=2.5)
        if synth:
            self.sendend = calc_sendend

        output_msg = escape(output_msg)

        # send to the backlog
        info = self.channel_obj.log_to_backlog(self.user.user_id, output_msg)
        if not self.user.state.is_shadowbanned:
            if "notext" in msg_data and self.raw_cookie in SOUND_BROADCASTER_COOKIES:
                self.channel_obj.broadcast(type="audio_broadcast", userid=self.user.user_id,
                                           binary_payload=wav if synth else None)
            else:
                # broadcast message and rendered audio to all clients in the channel
                self.channel_obj.broadcast(type='msg', userid=self.user.user_id,
                                           msg=output_msg, date=info['date'],
                                           binary_payload=wav if synth else None)
        else: # we just send the message to the current client
            self.send_json(type='msg', userid=self.user.user_id,
                           msg=output_msg, date=info['date'])
            if synth:
                self.send_binary(wav)

    @auto_close
    async def _pm_handler(self, msg_data: Dict):
        # cleaning up none values in case of fuckups
        msg_data = {key: value for key, value in msg_data.items() if value is not None}
        target = self.channel_obj.users.get(msg_data.get("userid"))
        if target is None:
            self.send_json(type='private_msg', event='invalid')
        for client in self.channel_obj.clients:
            if client.user == target:
                client.send_json(type='private_msg', msg=msg_data["msg"])


    @auto_close
    async def _norender_msg_handler(self, msg_data: Dict):
        """This handler is for messages that are displayed without a sound render, like bot status messages or
        /me commands"""
        msg_type = msg_data['type']
        user_id = self.user.user_id
        output_msg = escape(msg_data['msg'])
        if self._check_flood(output_msg):
            return

        info = self.channel_obj.log_to_backlog(user_id, output_msg, kind=msg_type)
        if not self.user.state.is_shadowbanned:
            self.channel_obj.broadcast(type=msg_type, msg=output_msg,
                                       userid=user_id, date=info['date'])
        else: # user is shadowbanned, so it's only sent to the
            self.send_json(type=msg_type, msg=output_msg,
                           userid=user_id, date=info['date'])

    @lru_cache()
    def _open_sound_file(self, relative_path):
        """Opens a wav file from a path relative to the current directory."""
        full_path = path.join(path.dirname(path.realpath(__file__)), relative_path)
        with open(full_path, "rb") as sound_file:
            return sound_file.read()

    @auto_close
    async def _attack_handler(self, msg_data : Dict):
        # cleaning up none values in case of fuckups
        msg_data = {key: value for key, value in msg_data.items() if value is not None}

        adversary_id, adversary = self.channel_obj.get_user_by_name(msg_data.get("target",
                                                                                 self.user.poke_params.pokename),
                                                                    msg_data.get("order", 1) - 1)
        now = datetime.now()

        # checking if the target user is found, and if the current user has waited long enough to attack
        if adversary is None:
            self.send_json(type='attack', event='invalid')
        elif (now - self.user.state.last_attack < timedelta(seconds=ATTACK_RESTING_TIME)):
            self.send_json(type='attack', event='invalid')
        else:
            self.channel_obj.broadcast(type='attack', date=timestamp() * 1000,
                                       event='attack',
                                       attacker_id=self.user.user_id,
                                       defender_id=adversary_id)

            combat_sim = CombatSimulator()
            combat_sim.run_attack(self.user, adversary, self.channel_obj)
            self.channel_obj.broadcast(type='attack', date=timestamp() * 1000,
                                       event='dice',
                                       attacker_dice=combat_sim.atk_dice,
                                       defender_dice=combat_sim.def_dice,
                                       attacker_bonus=combat_sim.atk_bonus,
                                       defender_bonus=combat_sim.def_bonus,
                                       attacker_id=self.user.user_id,
                                       defender_id=adversary_id)

            if combat_sim.affected_users: # there are users affected by some effects
                for user, effect in combat_sim.affected_users:
                    self.channel_obj.broadcast(type='attack', date=timestamp() * 1000,
                                               event='effect',
                                               tag=effect.TAG if hasattr(effect, "TAG") else None,
                                               target_id=user.user_id,
                                               effect=effect.name,
                                               timeout=effect.timeout)
            else: # list is empty, no one was attacked
                self.channel_obj.broadcast(type='attack', date=timestamp() * 1000,
                                           event='nothing')

            # combat_sim uses the last attack time to compute the bonus,
            # so it must be updated after the running the attack.
            self.user.state.last_attack = now


    @auto_close
    async def _move_handler(self, msg_data : Dict):
        # checking if all the necessary data is here
        if not {"x", "y", "id"}.issubset(set(msg_data.keys())):
            return
        # signalling all users in channel that this user moved
        self.channel_obj.broadcast(type='move',
                                   id=escape(msg_data['id'][:12]),
                                   userid=self.user.user_id,
                                   x=float(msg_data['x']),
                                   y=float(msg_data['y']))

    @auto_close
    async def _ban_handler(self, msg_data : Dict):
        user_id = msg_data['userid']
        ban_type = msg_data['type']
        action = msg_data['action']
        timeout = msg_data.get('timeout', None)
        info = {'type': ban_type, 'userid': user_id}

        if not self.loult_state.can_ban:
            info['state'] = 'ban_system_disabled'
            return self.send_json(**info)

        if self.raw_cookie not in MOD_COOKIES:
            info['state'] = 'unauthorized'
            self.logger.info('unauthorized access to ban tools')
            return self.send_json(**info)

        if "signal_client" in msg_data:
            # before even running the ban, each clients of the concerned user is notified of the ban
            for client in [client for client in self.channel_obj.clients if client.user and client.user.user_id == user_id]:
                client.send_json(type="banned",
                                 msg="ofwere")

        if action == "apply" and ban_type == "ban":
            # and everyone is notified of the ban as to instigate fear in the heart of others
            self.channel_obj.broadcast(type='antiflood', event='banned',
                                       flooder_id=user_id,
                                       date=timestamp() * 1000)

        connected_list = {client.ip for client in self.channel_obj.clients
                          if client.user and client.user.user_id == user_id}
        backlog_list = {ip for userid, ip in self.loult_state.ip_backlog
                        if userid == user_id}
        todo = connected_list | backlog_list

        log_msg = '{type}:{ip}:{userid}:resulted in "{state}"'

        try:
            ban = Ban(ban_type, action, timeout)
            info['state'] = await ban(todo)
            self.logger.info(log_msg.format(**info, ip=todo))
            self.send_json(**info)
        except BanFail as err:
            info['state'] = err.state
            self.logger.info(log_msg.format(**info, ip=todo))
            self.send_json(**info)

    @auto_close
    async def _shadowban_handler(self, msg_data : Dict):
        user_id = msg_data['userid']

        if self.raw_cookie not in MOD_COOKIES:
            self.logger.info('unauthorized access to shadowban tools')
            return self.send_json(type="shadowban", userid=user_id, state="unauthorized")

        shadowbanned_user = self.channel_obj.users[user_id]
        if msg_data["action"] == "apply":
            shadowbanned_user.state.is_shadowbanned = True
            loult_state.shadowbanned_cookies.add(shadowbanned_user.cookie_hash)
            self.send_json(type="shadowban", userid=user_id, state="apply_ok")
        elif msg_data["action"] == "remove":
            shadowbanned_user.state.is_shadowbanned = False
            loult_state.shadowbanned_cookies.remove(shadowbanned_user.cookie_hash)
            self.send_json(type="shadowban", userid=user_id, state="remove_ok")

    @auto_close
    async def _trash_handler(self, msg_data: Dict):
        user_id = msg_data['userid']

        if self.raw_cookie not in MOD_COOKIES:
            self.logger.info('unauthorized access to trash tools')
            return self.send_json(type="shadowban", userid=user_id, state="unauthorized")

        trashed_user = self.channel_obj.users[user_id]
        if msg_data["action"] == "apply":
            loult_state.trashed_cookies.add(trashed_user.cookie_hash)
            self.send_json(type="trash", userid=user_id, state="apply_ok")
            for client in self.channel_obj.clients:
                if client.user is not None and client.user.user_id == user_id:
                    client.sendClose(code=4006,reason="Reconnect please")
        elif msg_data["action"] == "remove":
            loult_state.trashed_cookies.remove(trashed_user.cookie_hash)
            self.send_json(type="trash", userid=user_id, state="remove_ok")

    @auto_close
    async def _binary_handler(self, payload):
        print("%s sending a sound file" % self.raw_cookie)
        if self.raw_cookie in SOUND_BROADCASTER_COOKIES:
            try:
                _ = wavfile.read(BytesIO(payload)) # testing if it's a proper wav file
                self.channel_obj.broadcast(type="audio_broadcast", userid=self.user.user_id,
                                           binary_payload=payload)
            except:
                return self.sendClose(code=4002,
                                      reason='Invalid wav sound file')
        else:
            return self.sendClose(code=4002,
                                  reason='Binary data is not accepted')


    def onMessage(self, payload, isBinary):
        """Triggered when a user sends any type of message to the server"""
        if isBinary:
            ensure_future(self._binary_handler(payload))

        else:
            try:
                msg = json.loads(payload.decode('utf-8'))
            except json.JSONDecodeError:
                return self.sendClose(code=4001, reason='Malformed JSON.')

            if 'msg' in msg:
                msg['msg'] = sub(INVISIBLE_CHARS, '', msg['msg'])

            if msg['type'] == 'msg':
                # when the message is just a simple text message (regular chat)
                ensure_future(self._msg_handler(msg))

            if msg['type'] == 'private_msg':
                # when it's a private message destined to a specific user
                ensure_future(self._pm_handler(msg))

            elif msg["type"] == "attack":
                # when the current client attacks someone else
                ensure_future(self._attack_handler(msg))

            elif msg["type"] == "move":
                # when a user moves
                ensure_future(self._move_handler(msg))

            elif msg["type"] in Ban.ban_types:
                ensure_future(self._ban_handler(msg))

            elif msg["type"] == "shadowban":
                ensure_future(self._shadowban_handler(msg))

            elif msg["type"] == "trash":
                ensure_future(self._trash_handler(msg))

            elif msg['type'] in ('me', 'bot'):
                ensure_future(self._norender_msg_handler(msg))

    def onClose(self, wasClean, code, reason):
        """Triggered when the WS connection closes. Mainly consists of deregistering the user"""
        if self.cnx:
            # This lets moderators ban an user even after their disconnection
            self.loult_state.ip_backlog.append((self.user.user_id, self.ip))
            self.channel_obj.channel_leave(self, self.user)

        msg = 'left with reason "{}"'.format(reason) if reason else 'left'

        self.logger.info(msg)


class Channel:

    def __init__(self, channel_name, state):
        self.name = channel_name
        self.loult_state = state
        self.clients = set()  # type:Set[LoultServer]
        self.users = OrderedDict()  # type:OrderedDict[str, User]
        self.backlog = []  # type:List
        # this is used to track how many cookies we have per connected IP in that channel
        self.ip_cookies_tracker = dict()  # type: Dict[str,Set[bytes]]

    def _signal_user_connect(self, client: LoultServer, user: User):
        client.send_json(type='connect', date=timestamp() * 1000, **user.info)

    def _signal_user_disconnect(self, client: LoultServer, user: User):
        client.send_json(type='disconnect', date=timestamp() * 1000,
                         userid=user.user_id)

    def broadcast(self, binary_payload=None, **kwargs):
        msg = encode_json(kwargs)
        for client in self.clients:
            if kwargs:  # in case there is no "text" message to be broadcasted
                client.sendMessage(msg)
            if binary_payload:
                client.send_binary(binary_payload)

    def channel_leave(self, client: LoultServer, user: User):
        try:
            self.users[user.user_id].clients.remove(client)

            # if the user is not connected anymore, we signal its disconnect to the others
            if len(self.users[user.user_id].clients) < 1:
                self.clients.discard(client)
                del self.users[user.user_id]

                # removing the client/user's cookie from the ip-cookie tracker
                self.ip_cookies_tracker[client.ip].remove(client.cookie)

                for client in self.clients:
                    self._signal_user_disconnect(client, user)

                # if no one's connected dans the backlog is empty, we delete the channel from the register
                if not self.clients and not self.backlog:
                    del self.loult_state.chans[self.name]
        except KeyError:
            pass

    def user_connect(self, new_user : User, client : LoultServer):
        if client.ip in self.ip_cookies_tracker:
            if client.cookie not in self.ip_cookies_tracker[client.ip]:
                if len(self.ip_cookies_tracker[client.ip]) >= MAX_COOKIES_PER_IP:
                    raise UnauthorizedCookie()
                else:
                    self.ip_cookies_tracker[client.ip].add(client.cookie)
        else:
            self.ip_cookies_tracker[client.ip] = {client.cookie}

        if new_user.cookie_hash in self.loult_state.shadowbanned_cookies:
            new_user.state.is_shadowbanned = True

        if new_user.user_id not in self.users:
            for other_client in self.clients:
                if other_client != client:
                    self._signal_user_connect(other_client, new_user)
            self.users[new_user.user_id] = new_user
            return new_user
        else:
            self.users[new_user.user_id].clients.append(client)
            return self.users[new_user.user_id]  # returning an already existing instance of the user

    def log_to_backlog(self, user_id, msg: str, kind='msg'):
        # creating new entry
        info = {
            'user': self.users[user_id].info['params'],
            'msg': msg,
            'userid': user_id,
            'date': timestamp() * 1000,
            'type': kind,
        }

        # adding it to list and removing oldest entry
        self.backlog.append(info)
        self.backlog = self.backlog[-10:]
        return info

    def get_user_by_name(self, pokemon_name: str, order=0) -> (int, User):

        for user_id, user in self.users.items():
            if user.poke_params.pokename.lower() == pokemon_name.lower():
                if order <= 0:
                    return user_id, user
                else:
                    order -= 1

        return None, None


class LoultServerState:

    def __init__(self):
        self.chans = {} # type:Dict[str,Channel]
        self.banned_cookies = set() #type:Set[str]
        self.ip_backlog = deque(maxlen=100) #type: Tuple(str, str)
        self.shadowbanned_cookies = set()
        self.trashed_cookies = set()
        self.ip_last_login = OrderedDequeDict()

    def channel_connect(self, client : LoultServer, user_cookie : str, channel_name : str) -> Tuple[Channel, User]:
        # if the channel doesn't exist, we instanciate it and add it to the channel dict
        if channel_name not in self.chans:
            self.chans[channel_name] = Channel(channel_name, self)
        channel_obj = self.chans[channel_name]
        channel_obj.clients.add(client)

        return channel_obj, channel_obj.user_connect(User(user_cookie, channel_name, client), client)

    def ban_cookie(self, cookie : str):
        if cookie in self.banned_cookies:
            return
        self.banned_cookies.add(cookie)
        loop = get_event_loop()
        loop.call_later(BAN_TIME * 60, self.banned_cookies.remove, cookie)


async def say_hi():
    while True:
        await sleep(5)
        print("WESH WESH")
>>>>>>> 5f5e54a3

if __name__ == "__main__":
    logging.basicConfig(level=logging.DEBUG)
    logger = logging.getLogger('server')

## uncomment once https://github.com/MagicStack/uvloop/issues/93 is closed
    try:
        asyncio_policy = get_event_loop_policy()
        import uvloop
        # Make sure to set uvloop as the default before importing anything
        # from autobahn else it won't use uvloop
        set_event_loop_policy(uvloop.EventLoopPolicy())
        logger.info("uvloop's event loop succesfully activated.")
    except:
        set_event_loop_policy(asyncio_policy)
        logger.info("Failed to use uvloop, falling back to asyncio's event loop.")
    finally:
        from autobahn.asyncio.websocket import WebSocketServerProtocol, \
            WebSocketServerFactory
#    from autobahn.asyncio.websocket import WebSocketServerProtocol, \
#        WebSocketServerFactory

    loop = get_event_loop()
    loult_state = LoultServerState()

    # setting up events
    from tools.events import (EventScheduler, BienChantewEvent, MaledictionEvent, BienDowmiwEvent,
                              UsersVoicesShuffleEvent, TunnelEvent, MusicalEvent, next_occ)

    scheduler = EventScheduler(loult_state,
                               [BienChantewEvent(timedelta(days=1), next_occ(datetime.day, time(hour=22, minute=0))),
                                MaledictionEvent(timedelta(days=1), next_occ(datetime.day, time(hour=4, minute=0))),
                                BienDowmiwEvent(timedelta(days=1), next_occ(datetime.day, time(hour=0, minute=0))),
                                UsersVoicesShuffleEvent(timedelta(hours=4), timedelta(hours=0.5)),
                                TunnelEvent(timedelta(hours=2), timedelta(hours=0.5)),
                                MusicalEvent(timedelta(hours=2.5), timedelta(hours=0.5)),
                                ])

    try:
        loop.run_until_complete(Ban.test_ban())
        loult_state.can_ban = True
    except BanFail:
        loult_state.can_ban = False
        logger.warning("nft command dosen't work; bans are disabled.")

    # setting up routing table
    router = ClientRouter()
    router.set_binary_route(BinaryHandler)
    router.add_route(field="type", value="msg", handler_class=MessageHandler)
    router.add_route(field="type", value="private_msg", handler_class=PrivateMessageHandler)
    router.add_route(field="type", value="attack", handler_class=AttackHandler)
    router.add_route(field="type", value="move", handler_class=MoveHandler)
    router.add_route(field="type", value="trash", handler_class=TrashHandler)
    router.add_route(field="type", value="shadowban", handler_class=ShadowbanHandler)
    router.add_route(field="type", value="me", handler_class=NoRenderMsgHandler)
    router.add_route(field="type", value="bot", handler_class=NoRenderMsgHandler)
    for ban_type in Ban.ban_types:
        router.add_route(field="type", value=ban_type, handler_class=BanHandler)


    class AutobahnLoultServerProtocol(LoultServerProtocol, WebSocketServerProtocol):
        loult_state = loult_state
        client_logger = logging.getLogger('client')
        router = router


    factory = WebSocketServerFactory(server='Lou.lt/NG') # 'ws://127.0.0.1:9000',
    factory.protocol = AutobahnLoultServerProtocol
    # Allow 4KiB max size for messages, in a single frame.
    factory.setProtocolOptions(
            autoPingInterval=60,
            autoPingTimeout=30,
        )

    coro = loop.create_server(factory, '127.0.0.1', 9000)
    scheduler_task = ensure_future(scheduler.start())
    server = loop.run_until_complete(gather(coro, scheduler_task))

    try:
        loop.run_forever()
    except KeyboardInterrupt:
        logger.info('Shutting down all connections...')
        for client in chain.from_iterable((channel.clients for channel in loult_state.chans.values())):
            client.sendClose(code=1000, reason='Server shutting down.')
        loop.close()
        print('wvwoiw')<|MERGE_RESOLUTION|>--- conflicted
+++ resolved
@@ -1,592 +1,15 @@
 #!/usr/bin/python3
 #-*- encoding: Utf-8 -*-
 import logging
-<<<<<<< HEAD
-from asyncio import get_event_loop, ensure_future, gather
-=======
-import wave
-from asyncio import get_event_loop, ensure_future, sleep, gather, set_event_loop_policy, get_event_loop_policy
-from collections import OrderedDict, deque
-from copy import deepcopy
->>>>>>> 5f5e54a3
+from asyncio import get_event_loop, ensure_future, gather, set_event_loop_policy, get_event_loop_policy
 from datetime import datetime, timedelta, time
 from itertools import chain
 
 from tools.ban import Ban, BanFail
-<<<<<<< HEAD
 from tools.client import ClientRouter, LoultServerProtocol
+from tools.state import LoultServerState
 from tools.handlers import MessageHandler, BinaryHandler, TrashHandler, BanHandler, ShadowbanHandler, \
     NoRenderMsgHandler, AttackHandler, PrivateMessageHandler, MoveHandler
-from tools.state import LoultServerState
-=======
-from tools.combat import CombatSimulator
-from tools.tools import INVISIBLE_CHARS, encode_json, OrderedDequeDict
-from tools.users import User
-
-
-class UnauthorizedCookie(Exception):
-    pass
-
-
-class ClientLogAdapter(logging.LoggerAdapter):
-
-    def process(self, msg, kwargs):
-
-        if not (self.extra.ip is None or self.extra.user is None):
-            tpl = '{ip}:{user_id}:{msg}'
-            msg = tpl.format(user_id=self.extra.user.user_id,
-                             ip=self.extra.ip, msg=msg)
-        elif self.extra.user is None and self.extra.ip is not None:
-            msg = '{ip}:{msg}'.format(ip=self.extra.ip, msg=msg)
-        else:
-            msg = 'pre-handshake state, no information: {msg}'.format(msg=msg)
-
-        return msg, kwargs
-
-
-def auto_close(method):
-    @wraps(method)
-    async def wrapped(*args, **kwargs):
-        self = args[0]
-        try:
-            return await method(*args, **kwargs)
-        except Exception as err:
-            self.sendClose(code=4000, reason=str(err))
-            self.logger.error('raised an exception "%s"' % err)
-            self.logger.debug(err, exc_info=True)
-    return wrapped
-
-
-class LoultServer:
-
-    channel_n = None
-    channel_obj = None
-    client_logger = None
-    cnx = False
-    cookie = None
-    ip = None
-    lasttxt = None
-    loult_state = None
-    sendend = None
-    user = None
-    raw_cookie = None
-
-    def __init__(self):
-        if self.client_logger is None or self.loult_state is None:
-            raise NotImplementedError('You must override "logger" and "state".')
-        self.logger = ClientLogAdapter(self.client_logger, self)
-        super().__init__()
-
-    def onConnect(self, request):
-        """HTTP-level request, triggered when the client opens the WSS connection"""
-       	self.ip = request.headers['x-real-ip']
-
-        # checking if this IP's last login isn't too close from this one
-        if self.ip in self.loult_state.ip_last_login:
-            if (datetime.now() - self.loult_state.ip_last_login[self.ip]).seconds < TIME_BETWEEN_CONNECTIONS:
-                raise ConnectionDeny(403, 'Wait some time before trying to connect')
-        self.loult_state.ip_last_login[self.ip] = datetime.now()
-
-        self.logger.info('attempting a connection')
-
-        # trying to extract the cookie from the request header. Else, creating a new cookie and
-        # telling the client to store it with a Set-Cookie header
-        retn = {}
-        try:
-            ck = request.headers['cookie'].split('id=')[1].split(';')[0]
-        except (KeyError, IndexError):
-            ck = urandom(16).hex()
-            retn = {'Set-Cookie': 'id=%s; expires=Tue, 19 Jan 2038 03:14:07 UTC; Path=/' % ck}
-
-        self.raw_cookie = ck
-        cookie_hash = md5((ck + SALT).encode('utf8')).digest()
-
-        if cookie_hash in self.loult_state.banned_cookies:
-            raise ConnectionDeny(403, 'temporarily banned for flooding.')
-
-        self.cookie = cookie_hash
-        #  trashed cookies are automatically redirected to a "trash" channel
-        if self.cookie in self.loult_state.trashed_cookies:
-            self.channel_n = "cancer"
-        else:
-            self.channel_n = request.path.lower().split('/', 2)[-1]
-            self.channel_n = sub("/.*", "", self.channel_n)
-        self.sendend = datetime.now()
-        self.lasttxt = datetime.now()
-
-        return None, retn
-
-    def onOpen(self):
-        """Triggered once the WSS is opened. Mainly consists of registering the user in the channel, and
-        sending the channel's information (connected users and the backlog) to the user"""
-        # telling the  connected users'register to register the current user in the current channel
-        try:
-            self.channel_obj, self.user = self.loult_state.channel_connect(self, self.cookie, self.channel_n)
-        except UnauthorizedCookie: # this means the user's cookie was denied
-            self.sendClose(code=4005, reason='Too many cookies already connected to your IP')
-
-        # copying the channel's userlist info and telling the current JS client which userid is "its own"
-        my_userlist = OrderedDict([(user_id , deepcopy(user.info))
-                                   for user_id, user in self.channel_obj.users.items()])
-        my_userlist[self.user.user_id]['params']['you'] = True  # tells the JS client this is the user's pokemon
-        # sending the current user list to the client
-        self.send_json(type='userlist', users=list(my_userlist.values()))
-        self.send_json(type='backlog', msgs=self.channel_obj.backlog, date=timestamp() * 1000)
-
-        self.cnx = True  # connected!
-        self.logger.info('has fully open a connection')
-
-    def send_json(self, **kwargs):
-        self.sendMessage(encode_json(kwargs), isBinary=False)
-
-    def send_binary(self, payload):
-        self.sendMessage(payload, isBinary=True)
-
-    def _check_flood(self, msg):
-        if not self.user.state.check_flood(msg):
-            return False
-
-        if self.cookie in self.loult_state.banned_cookies:
-            return True
-
-        if self.user.state.has_been_warned: # user has already been warned. Ban him/her and notify everyone
-            self.logger.info('has been detected as a flooder')
-            self.channel_obj.broadcast(type='antiflood', event='banned',
-                                       flooder_id=self.user.user_id,
-                                       date=timestamp() * 1000)
-            self.loult_state.ban_cookie(self.cookie)
-            self.sendClose(code=4004, reason='banned for flooding')
-        else:
-            # resets the user's msg log, then warns the user
-            self.user.state.reset_flood_detection()
-            self.user.state.has_been_warned = True
-            self.send_json(type='antiflood', event='flood_warning',
-                           date=timestamp() * 1000)
-            alarm_sound = self._open_sound_file("tools/data/alerts/alarm.wav")
-            self.send_binary(alarm_sound)
-            self.logger.info('has been warned for flooding')
-        return True
-
-    @auto_close
-    async def _msg_handler(self, msg_data : Dict):
-        now = datetime.now()
-        if (now - self.user.state.connection_time).seconds < TIME_BEFORE_TALK:
-            return self.send_json(type='wait',date=timestamp()*1000)
-
-        if self._check_flood(msg_data['msg']):
-            return
-        # user object instance renders both the output sound and output text
-        try:
-            output_msg, wav = await self.user.render_message(msg_data["msg"], msg_data.get("lang", "fr"))
-        except OSError: # usually an out of memory error
-            exit(1) # exiting so the server can restart
-
-        # estimating the end of the current voice render, to rate limit
-        calc_sendend = max(self.sendend, now) + timedelta(seconds=len(wav) * 8 / 6000000)
-        synth = calc_sendend < now + timedelta(seconds=2.5)
-        if synth:
-            self.sendend = calc_sendend
-
-        output_msg = escape(output_msg)
-
-        # send to the backlog
-        info = self.channel_obj.log_to_backlog(self.user.user_id, output_msg)
-        if not self.user.state.is_shadowbanned:
-            if "notext" in msg_data and self.raw_cookie in SOUND_BROADCASTER_COOKIES:
-                self.channel_obj.broadcast(type="audio_broadcast", userid=self.user.user_id,
-                                           binary_payload=wav if synth else None)
-            else:
-                # broadcast message and rendered audio to all clients in the channel
-                self.channel_obj.broadcast(type='msg', userid=self.user.user_id,
-                                           msg=output_msg, date=info['date'],
-                                           binary_payload=wav if synth else None)
-        else: # we just send the message to the current client
-            self.send_json(type='msg', userid=self.user.user_id,
-                           msg=output_msg, date=info['date'])
-            if synth:
-                self.send_binary(wav)
-
-    @auto_close
-    async def _pm_handler(self, msg_data: Dict):
-        # cleaning up none values in case of fuckups
-        msg_data = {key: value for key, value in msg_data.items() if value is not None}
-        target = self.channel_obj.users.get(msg_data.get("userid"))
-        if target is None:
-            self.send_json(type='private_msg', event='invalid')
-        for client in self.channel_obj.clients:
-            if client.user == target:
-                client.send_json(type='private_msg', msg=msg_data["msg"])
-
-
-    @auto_close
-    async def _norender_msg_handler(self, msg_data: Dict):
-        """This handler is for messages that are displayed without a sound render, like bot status messages or
-        /me commands"""
-        msg_type = msg_data['type']
-        user_id = self.user.user_id
-        output_msg = escape(msg_data['msg'])
-        if self._check_flood(output_msg):
-            return
-
-        info = self.channel_obj.log_to_backlog(user_id, output_msg, kind=msg_type)
-        if not self.user.state.is_shadowbanned:
-            self.channel_obj.broadcast(type=msg_type, msg=output_msg,
-                                       userid=user_id, date=info['date'])
-        else: # user is shadowbanned, so it's only sent to the
-            self.send_json(type=msg_type, msg=output_msg,
-                           userid=user_id, date=info['date'])
-
-    @lru_cache()
-    def _open_sound_file(self, relative_path):
-        """Opens a wav file from a path relative to the current directory."""
-        full_path = path.join(path.dirname(path.realpath(__file__)), relative_path)
-        with open(full_path, "rb") as sound_file:
-            return sound_file.read()
-
-    @auto_close
-    async def _attack_handler(self, msg_data : Dict):
-        # cleaning up none values in case of fuckups
-        msg_data = {key: value for key, value in msg_data.items() if value is not None}
-
-        adversary_id, adversary = self.channel_obj.get_user_by_name(msg_data.get("target",
-                                                                                 self.user.poke_params.pokename),
-                                                                    msg_data.get("order", 1) - 1)
-        now = datetime.now()
-
-        # checking if the target user is found, and if the current user has waited long enough to attack
-        if adversary is None:
-            self.send_json(type='attack', event='invalid')
-        elif (now - self.user.state.last_attack < timedelta(seconds=ATTACK_RESTING_TIME)):
-            self.send_json(type='attack', event='invalid')
-        else:
-            self.channel_obj.broadcast(type='attack', date=timestamp() * 1000,
-                                       event='attack',
-                                       attacker_id=self.user.user_id,
-                                       defender_id=adversary_id)
-
-            combat_sim = CombatSimulator()
-            combat_sim.run_attack(self.user, adversary, self.channel_obj)
-            self.channel_obj.broadcast(type='attack', date=timestamp() * 1000,
-                                       event='dice',
-                                       attacker_dice=combat_sim.atk_dice,
-                                       defender_dice=combat_sim.def_dice,
-                                       attacker_bonus=combat_sim.atk_bonus,
-                                       defender_bonus=combat_sim.def_bonus,
-                                       attacker_id=self.user.user_id,
-                                       defender_id=adversary_id)
-
-            if combat_sim.affected_users: # there are users affected by some effects
-                for user, effect in combat_sim.affected_users:
-                    self.channel_obj.broadcast(type='attack', date=timestamp() * 1000,
-                                               event='effect',
-                                               tag=effect.TAG if hasattr(effect, "TAG") else None,
-                                               target_id=user.user_id,
-                                               effect=effect.name,
-                                               timeout=effect.timeout)
-            else: # list is empty, no one was attacked
-                self.channel_obj.broadcast(type='attack', date=timestamp() * 1000,
-                                           event='nothing')
-
-            # combat_sim uses the last attack time to compute the bonus,
-            # so it must be updated after the running the attack.
-            self.user.state.last_attack = now
-
-
-    @auto_close
-    async def _move_handler(self, msg_data : Dict):
-        # checking if all the necessary data is here
-        if not {"x", "y", "id"}.issubset(set(msg_data.keys())):
-            return
-        # signalling all users in channel that this user moved
-        self.channel_obj.broadcast(type='move',
-                                   id=escape(msg_data['id'][:12]),
-                                   userid=self.user.user_id,
-                                   x=float(msg_data['x']),
-                                   y=float(msg_data['y']))
-
-    @auto_close
-    async def _ban_handler(self, msg_data : Dict):
-        user_id = msg_data['userid']
-        ban_type = msg_data['type']
-        action = msg_data['action']
-        timeout = msg_data.get('timeout', None)
-        info = {'type': ban_type, 'userid': user_id}
-
-        if not self.loult_state.can_ban:
-            info['state'] = 'ban_system_disabled'
-            return self.send_json(**info)
-
-        if self.raw_cookie not in MOD_COOKIES:
-            info['state'] = 'unauthorized'
-            self.logger.info('unauthorized access to ban tools')
-            return self.send_json(**info)
-
-        if "signal_client" in msg_data:
-            # before even running the ban, each clients of the concerned user is notified of the ban
-            for client in [client for client in self.channel_obj.clients if client.user and client.user.user_id == user_id]:
-                client.send_json(type="banned",
-                                 msg="ofwere")
-
-        if action == "apply" and ban_type == "ban":
-            # and everyone is notified of the ban as to instigate fear in the heart of others
-            self.channel_obj.broadcast(type='antiflood', event='banned',
-                                       flooder_id=user_id,
-                                       date=timestamp() * 1000)
-
-        connected_list = {client.ip for client in self.channel_obj.clients
-                          if client.user and client.user.user_id == user_id}
-        backlog_list = {ip for userid, ip in self.loult_state.ip_backlog
-                        if userid == user_id}
-        todo = connected_list | backlog_list
-
-        log_msg = '{type}:{ip}:{userid}:resulted in "{state}"'
-
-        try:
-            ban = Ban(ban_type, action, timeout)
-            info['state'] = await ban(todo)
-            self.logger.info(log_msg.format(**info, ip=todo))
-            self.send_json(**info)
-        except BanFail as err:
-            info['state'] = err.state
-            self.logger.info(log_msg.format(**info, ip=todo))
-            self.send_json(**info)
-
-    @auto_close
-    async def _shadowban_handler(self, msg_data : Dict):
-        user_id = msg_data['userid']
-
-        if self.raw_cookie not in MOD_COOKIES:
-            self.logger.info('unauthorized access to shadowban tools')
-            return self.send_json(type="shadowban", userid=user_id, state="unauthorized")
-
-        shadowbanned_user = self.channel_obj.users[user_id]
-        if msg_data["action"] == "apply":
-            shadowbanned_user.state.is_shadowbanned = True
-            loult_state.shadowbanned_cookies.add(shadowbanned_user.cookie_hash)
-            self.send_json(type="shadowban", userid=user_id, state="apply_ok")
-        elif msg_data["action"] == "remove":
-            shadowbanned_user.state.is_shadowbanned = False
-            loult_state.shadowbanned_cookies.remove(shadowbanned_user.cookie_hash)
-            self.send_json(type="shadowban", userid=user_id, state="remove_ok")
-
-    @auto_close
-    async def _trash_handler(self, msg_data: Dict):
-        user_id = msg_data['userid']
-
-        if self.raw_cookie not in MOD_COOKIES:
-            self.logger.info('unauthorized access to trash tools')
-            return self.send_json(type="shadowban", userid=user_id, state="unauthorized")
-
-        trashed_user = self.channel_obj.users[user_id]
-        if msg_data["action"] == "apply":
-            loult_state.trashed_cookies.add(trashed_user.cookie_hash)
-            self.send_json(type="trash", userid=user_id, state="apply_ok")
-            for client in self.channel_obj.clients:
-                if client.user is not None and client.user.user_id == user_id:
-                    client.sendClose(code=4006,reason="Reconnect please")
-        elif msg_data["action"] == "remove":
-            loult_state.trashed_cookies.remove(trashed_user.cookie_hash)
-            self.send_json(type="trash", userid=user_id, state="remove_ok")
-
-    @auto_close
-    async def _binary_handler(self, payload):
-        print("%s sending a sound file" % self.raw_cookie)
-        if self.raw_cookie in SOUND_BROADCASTER_COOKIES:
-            try:
-                _ = wavfile.read(BytesIO(payload)) # testing if it's a proper wav file
-                self.channel_obj.broadcast(type="audio_broadcast", userid=self.user.user_id,
-                                           binary_payload=payload)
-            except:
-                return self.sendClose(code=4002,
-                                      reason='Invalid wav sound file')
-        else:
-            return self.sendClose(code=4002,
-                                  reason='Binary data is not accepted')
-
-
-    def onMessage(self, payload, isBinary):
-        """Triggered when a user sends any type of message to the server"""
-        if isBinary:
-            ensure_future(self._binary_handler(payload))
-
-        else:
-            try:
-                msg = json.loads(payload.decode('utf-8'))
-            except json.JSONDecodeError:
-                return self.sendClose(code=4001, reason='Malformed JSON.')
-
-            if 'msg' in msg:
-                msg['msg'] = sub(INVISIBLE_CHARS, '', msg['msg'])
-
-            if msg['type'] == 'msg':
-                # when the message is just a simple text message (regular chat)
-                ensure_future(self._msg_handler(msg))
-
-            if msg['type'] == 'private_msg':
-                # when it's a private message destined to a specific user
-                ensure_future(self._pm_handler(msg))
-
-            elif msg["type"] == "attack":
-                # when the current client attacks someone else
-                ensure_future(self._attack_handler(msg))
-
-            elif msg["type"] == "move":
-                # when a user moves
-                ensure_future(self._move_handler(msg))
-
-            elif msg["type"] in Ban.ban_types:
-                ensure_future(self._ban_handler(msg))
-
-            elif msg["type"] == "shadowban":
-                ensure_future(self._shadowban_handler(msg))
-
-            elif msg["type"] == "trash":
-                ensure_future(self._trash_handler(msg))
-
-            elif msg['type'] in ('me', 'bot'):
-                ensure_future(self._norender_msg_handler(msg))
-
-    def onClose(self, wasClean, code, reason):
-        """Triggered when the WS connection closes. Mainly consists of deregistering the user"""
-        if self.cnx:
-            # This lets moderators ban an user even after their disconnection
-            self.loult_state.ip_backlog.append((self.user.user_id, self.ip))
-            self.channel_obj.channel_leave(self, self.user)
-
-        msg = 'left with reason "{}"'.format(reason) if reason else 'left'
-
-        self.logger.info(msg)
-
-
-class Channel:
-
-    def __init__(self, channel_name, state):
-        self.name = channel_name
-        self.loult_state = state
-        self.clients = set()  # type:Set[LoultServer]
-        self.users = OrderedDict()  # type:OrderedDict[str, User]
-        self.backlog = []  # type:List
-        # this is used to track how many cookies we have per connected IP in that channel
-        self.ip_cookies_tracker = dict()  # type: Dict[str,Set[bytes]]
-
-    def _signal_user_connect(self, client: LoultServer, user: User):
-        client.send_json(type='connect', date=timestamp() * 1000, **user.info)
-
-    def _signal_user_disconnect(self, client: LoultServer, user: User):
-        client.send_json(type='disconnect', date=timestamp() * 1000,
-                         userid=user.user_id)
-
-    def broadcast(self, binary_payload=None, **kwargs):
-        msg = encode_json(kwargs)
-        for client in self.clients:
-            if kwargs:  # in case there is no "text" message to be broadcasted
-                client.sendMessage(msg)
-            if binary_payload:
-                client.send_binary(binary_payload)
-
-    def channel_leave(self, client: LoultServer, user: User):
-        try:
-            self.users[user.user_id].clients.remove(client)
-
-            # if the user is not connected anymore, we signal its disconnect to the others
-            if len(self.users[user.user_id].clients) < 1:
-                self.clients.discard(client)
-                del self.users[user.user_id]
-
-                # removing the client/user's cookie from the ip-cookie tracker
-                self.ip_cookies_tracker[client.ip].remove(client.cookie)
-
-                for client in self.clients:
-                    self._signal_user_disconnect(client, user)
-
-                # if no one's connected dans the backlog is empty, we delete the channel from the register
-                if not self.clients and not self.backlog:
-                    del self.loult_state.chans[self.name]
-        except KeyError:
-            pass
-
-    def user_connect(self, new_user : User, client : LoultServer):
-        if client.ip in self.ip_cookies_tracker:
-            if client.cookie not in self.ip_cookies_tracker[client.ip]:
-                if len(self.ip_cookies_tracker[client.ip]) >= MAX_COOKIES_PER_IP:
-                    raise UnauthorizedCookie()
-                else:
-                    self.ip_cookies_tracker[client.ip].add(client.cookie)
-        else:
-            self.ip_cookies_tracker[client.ip] = {client.cookie}
-
-        if new_user.cookie_hash in self.loult_state.shadowbanned_cookies:
-            new_user.state.is_shadowbanned = True
-
-        if new_user.user_id not in self.users:
-            for other_client in self.clients:
-                if other_client != client:
-                    self._signal_user_connect(other_client, new_user)
-            self.users[new_user.user_id] = new_user
-            return new_user
-        else:
-            self.users[new_user.user_id].clients.append(client)
-            return self.users[new_user.user_id]  # returning an already existing instance of the user
-
-    def log_to_backlog(self, user_id, msg: str, kind='msg'):
-        # creating new entry
-        info = {
-            'user': self.users[user_id].info['params'],
-            'msg': msg,
-            'userid': user_id,
-            'date': timestamp() * 1000,
-            'type': kind,
-        }
-
-        # adding it to list and removing oldest entry
-        self.backlog.append(info)
-        self.backlog = self.backlog[-10:]
-        return info
-
-    def get_user_by_name(self, pokemon_name: str, order=0) -> (int, User):
-
-        for user_id, user in self.users.items():
-            if user.poke_params.pokename.lower() == pokemon_name.lower():
-                if order <= 0:
-                    return user_id, user
-                else:
-                    order -= 1
-
-        return None, None
-
-
-class LoultServerState:
-
-    def __init__(self):
-        self.chans = {} # type:Dict[str,Channel]
-        self.banned_cookies = set() #type:Set[str]
-        self.ip_backlog = deque(maxlen=100) #type: Tuple(str, str)
-        self.shadowbanned_cookies = set()
-        self.trashed_cookies = set()
-        self.ip_last_login = OrderedDequeDict()
-
-    def channel_connect(self, client : LoultServer, user_cookie : str, channel_name : str) -> Tuple[Channel, User]:
-        # if the channel doesn't exist, we instanciate it and add it to the channel dict
-        if channel_name not in self.chans:
-            self.chans[channel_name] = Channel(channel_name, self)
-        channel_obj = self.chans[channel_name]
-        channel_obj.clients.add(client)
-
-        return channel_obj, channel_obj.user_connect(User(user_cookie, channel_name, client), client)
-
-    def ban_cookie(self, cookie : str):
-        if cookie in self.banned_cookies:
-            return
-        self.banned_cookies.add(cookie)
-        loop = get_event_loop()
-        loop.call_later(BAN_TIME * 60, self.banned_cookies.remove, cookie)
-
-
-async def say_hi():
-    while True:
-        await sleep(5)
-        print("WESH WESH")
->>>>>>> 5f5e54a3
 
 if __name__ == "__main__":
     logging.basicConfig(level=logging.DEBUG)
@@ -606,8 +29,6 @@
     finally:
         from autobahn.asyncio.websocket import WebSocketServerProtocol, \
             WebSocketServerFactory
-#    from autobahn.asyncio.websocket import WebSocketServerProtocol, \
-#        WebSocketServerFactory
 
     loop = get_event_loop()
     loult_state = LoultServerState()
