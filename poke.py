--- conflicted
+++ resolved
@@ -333,10 +333,6 @@
             self.user.state.last_shelling = now
             self._handle_flooder_attack(adversary)
         else:
-<<<<<<< HEAD
-=======
-            self.user.state.last_attack = now
->>>>>>> 48429669
             self._broadcast_to_channel({'type': 'attack',
                                         'date': time() * 1000,
                                         'event' : 'attack',
